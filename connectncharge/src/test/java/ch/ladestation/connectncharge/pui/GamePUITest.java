package ch.ladestation.connectncharge.pui;

import ch.ladestation.connectncharge.controller.ApplicationController;
import ch.ladestation.connectncharge.model.game.gamelogic.Edge;
import ch.ladestation.connectncharge.model.game.gamelogic.Game;
import com.github.mbelling.ws281x.Color;
import com.github.mbelling.ws281x.Ws281xLedStrip;
import com.pi4j.io.gpio.digital.DigitalState;
import com.pi4j.plugin.mock.provider.spi.MockSpi;
import org.junit.jupiter.api.DisplayName;
import org.junit.jupiter.api.Test;
import org.junit.jupiter.params.ParameterizedTest;
import org.junit.jupiter.params.provider.ValueSource;

import java.util.Arrays;
import java.util.concurrent.Semaphore;

import static org.junit.jupiter.api.Assertions.assertArrayEquals;
import static org.junit.jupiter.api.Assertions.assertEquals;
import static org.mockito.Mockito.*;

public class GamePUITest extends ComponentTest {

    @Test
    @DisplayName("Tests that the ICs are initialized correctly via SPI")
    void testInitChips() {
        //given
        var model = new Game();
        var mockController = mock(ApplicationController.class);
        when(mockController.getModel()).thenReturn(model);

        var mockLedStrip = mock(Ws281xLedStrip.class);

        GamePUI pui = new GamePUI(mockController, this.pi4j, mockLedStrip);

        var mockedPins = Arrays.stream(pui.getInterruptPins()).map(this::toMock).toList();
        var mockedSpi = toMock(pui.getSpiInterface());

        //the expected buffer is constructed based on the datasheet:
        // docu repository/hardware/resources/
        // datenblatt-651444-microchip-technology-mcp23s17-esp-
        // schnittstellen-ic-e-a-erweiterungen-por-spi-10-mhz-spdip-28.pdf
        //it represents the bytes that are required to initialize the MCP23S17 chips
        //every message is 3 bytes long: [opcode] [register addr] [data]
        //the opcode is comprised as follows:
        //|0|1|0|0|A2|A1|A0|R/W|
        //A2-A3: Hardware adress bits
        //R/W: LSB is read or write: 1 = read, 0 = write
        byte[] expectedBuffer =
            {64, 10, 72,    //enable tied interrupts and hardware address pins on all chips
                72, 10, 72, //speak to the last chip: enable HWAddrPins and tied interrupts explicitly
                64, 0, -1,  //configure pin direction (all input) on ports A
                64, 1, -1,  //...and B
                64, 12, -1, //configure pullup on pins (all pulled up) on Port A
                64, 13, -1, //...and B
                64, 4, -1,  //enable interrupts (all enabled) on Port A
                64, 5, -1,  //and B
                66, 0, -1,  //repeat for the other 4 chips
                66, 1, -1,
                66, 12, -1,
                66, 13, -1,
                66, 4, -1,
                66, 5, -1,
                68, 0, -1,
                68, 1, -1,
                68, 12, -1,
                68, 13, -1,
                68, 4, -1,
                68, 5, -1,
                70, 0, -1,
                70, 1, -1,
                70, 12, -1,
                70, 13, -1,
                70, 4, -1,
                70, 5, -1,
                72, 0, -1,
                72, 1, -1,
                72, 12, -1,
                72, 13, -1,
                72, 4, -1,
                72, 5, -1,
                0, 0, 0, 0};
        var buff = new byte[expectedBuffer.length];
        mockedSpi.read(buff);
        assertArrayEquals(expectedBuffer, buff);
    }

    /**
     * this test is impossible to verify because the mocked spi transfer function doesn't do anything but
     * echo its inputs back. So there is no way to inject the necessary data or at least verify the proper
     * spi data bytes. tough luck. will probably raise an issue about this some day.
     */
    @Test
    @DisplayName("Test that the correct Edge is being triggered")
    void testTriggeredEdge() {
        //given
        var model = new Game();
        var mockController = mock(ApplicationController.class);
        when(mockController.getModel()).thenReturn(model);

        var mockLedStrip = mock(Ws281xLedStrip.class);

        GamePUI pui = new GamePUI(mockController, this.pi4j, mockLedStrip);

        var mockedPins = Arrays.stream(pui.getInterruptPins()).map(this::toMock).toList();
        var mockedSpi = toMock(pui.getSpiInterface());


        //empty the init spi traffic
        readUntilEmpty(mockedSpi);

        mockedPins.get(0).mockState(DigitalState.HIGH);
        mockedPins.get(0).mockState(DigitalState.LOW); //active-low interrupt
        mockedPins.get(0).mockState(DigitalState.HIGH);

        var buff = new byte[3];
        //check that the correct chip was adressed
        mockedSpi.read(buff);
        //todo: fix bug in pi4j mock spi plugin.
        assertArrayEquals(new byte[] {0, 0, 0}, buff);
    }

    private void readUntilEmpty(MockSpi spi) {
        int readResult = 0;
        while (readResult != -1) {
            readResult = spi.read(new byte[1], 0, 1);
        }
    }

    @ParameterizedTest
    @DisplayName("Test that the LED-Strip is being controlled by the model ObservableValues")
    @ValueSource(ints = {1, 2, 4, 101})
        //test first and last edge
    void testModelToLEDStripBinding(int segmentIndex) {
        //given
        log.debug("given testModelToLEDStripBinding(segmentIndex={})", segmentIndex);
        var model = new Game();
        var controller = new ApplicationController(model);
        controller.setGameStarted(true);
        var mockLedStrip = mock(Ws281xLedStrip.class);
        GamePUI pui = new GamePUI(controller, this.pi4j, mockLedStrip);
        var inOrder = inOrder(mockLedStrip);

        var theEdge = (Edge) pui.lookUpSegmentIdToSegment(segmentIndex);
        var numPixels = theEdge.getEndIndex() - theEdge.getStartIndex() + 1;
        log.debug("when controller.edgePressed(theEdge={});", segmentIndex);
        controller.edgePressed(theEdge);
        log.debug("controller.awaitCompletion()");
        controller.awaitCompletion();
        var mutex = new Semaphore(1);
        try {
            mutex.acquire();
<<<<<<< HEAD
            controller.runLater(v -> mutex.release());
            mutex.acquire();
            pui.runLater(v -> mutex.release());
            log.debug("final acquire() in testModelToLEDStripBinding(segmentIndex={})", segmentIndex);
            mutex.acquire();
            log.debug("try and verify in testModelToLEDStripBinding(segmentIndex={})", segmentIndex);
=======
            pui.runLater(v -> mutex.release());

            mutex.acquire();
>>>>>>> f9d81e3c
            inOrder.verify(mockLedStrip, times(numPixels)).setPixel(anyInt(), eq(theEdge.getColor()));
            inOrder.verify(mockLedStrip).render();
        } catch (InterruptedException e) {
            throw new RuntimeException(e);
        } finally {
            mutex.release();
        }
    }

    @ParameterizedTest
    @DisplayName("Test that the tipp Edge is being correctly controlled by the model")
    @ValueSource(ints = {1, 2, 4, 55, 64, 44, 88, 101})
        //test a few edges
    void testTippEdgeBinding(int segmentIndex) {
        //given
        var model = new Game();
        var controller = new ApplicationController(model);
        controller.setGameStarted(true);
        var mockLedStrip = mock(Ws281xLedStrip.class);
        GamePUI pui = new GamePUI(controller, this.pi4j, mockLedStrip);
        var inOrder = inOrder(mockLedStrip);

        var theEdge = (Edge) pui.lookUpSegmentIdToSegment(segmentIndex);
        var numPixels = theEdge.getEndIndex() - theEdge.getStartIndex() + 1;

        controller.setTippEdge(theEdge);

        controller.awaitCompletion();
        pui.awaitCompletion();

        inOrder.verify(mockLedStrip, times(numPixels)).setPixel(anyInt(), eq(theEdge.getColor()));
        inOrder.verify(mockLedStrip).render();
        assertEquals(Color.ORANGE, model.tippEdge.getColor());

        controller.removeTippEdge();

        controller.awaitCompletion();
        pui.awaitCompletion();

        inOrder.verify(mockLedStrip, times(numPixels)).setPixel(anyInt(), eq(Color.BLACK));
        inOrder.verify(mockLedStrip).render();
        assertEquals(Color.GREEN, model.tippEdge.getColor());

    }

}<|MERGE_RESOLUTION|>--- conflicted
+++ resolved
@@ -150,18 +150,13 @@
         var mutex = new Semaphore(1);
         try {
             mutex.acquire();
-<<<<<<< HEAD
             controller.runLater(v -> mutex.release());
             mutex.acquire();
             pui.runLater(v -> mutex.release());
             log.debug("final acquire() in testModelToLEDStripBinding(segmentIndex={})", segmentIndex);
             mutex.acquire();
             log.debug("try and verify in testModelToLEDStripBinding(segmentIndex={})", segmentIndex);
-=======
-            pui.runLater(v -> mutex.release());
-
-            mutex.acquire();
->>>>>>> f9d81e3c
+
             inOrder.verify(mockLedStrip, times(numPixels)).setPixel(anyInt(), eq(theEdge.getColor()));
             inOrder.verify(mockLedStrip).render();
         } catch (InterruptedException e) {

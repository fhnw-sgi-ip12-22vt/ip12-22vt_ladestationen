--- conflicted
+++ resolved
@@ -18,15 +18,12 @@
         <name>FHNW | University of Applied Sciences Northwestern Switzerland</name>
         <url>https://www.fhnw.ch/en/startseite</url>
     </organization>
-<<<<<<< HEAD
-=======
     <developers>
         <developer>
             <roles>
                 <role>Usability Manager</role>
                 <role>Project Manager</role>
             </roles>
-            <id>4216</id>
             <name>Marvin Vogel</name>
             <email>marvin.vogel@students.fhnw.ch</email>
         </developer>
@@ -35,7 +32,6 @@
                 <role>Hardware Developer</role>
                 <role>Testing Manager</role>
             </roles>
-            <id>4217</id>
             <name>Marius Gebhardt</name>
             <email>marius.gebhardt@students.fhnw.ch</email>
         </developer>
@@ -44,7 +40,6 @@
                 <role>QA</role>
                 <role>Usability Manager</role>
             </roles>
-            <id>3178</id>
             <name>Shenia Scherer</name>
             <email>shenia.scherer@students.fhnw.ch</email>
         </developer>
@@ -53,7 +48,6 @@
                 <role>Software Architect</role>
                 <role>Requirements Engineer</role>
             </roles>
-            <id>4211</id>
             <name>Alexander Spiridonow</name>
             <email>alexander.spiridonow@students.fhnw.ch</email>
         </developer>
@@ -62,7 +56,6 @@
                 <role>Requirements Engineer</role>
                 <role>Software Developer</role>
             </roles>
-            <id>2181</id>
             <name>Gabriele Ferrali</name>
             <email>gabriele.ferrali@students.fhnw.ch</email>
         </developer>
@@ -71,7 +64,6 @@
                 <role>Project Manager</role>
                 <role>Information Manager</role>
             </roles>
-            <id>4213</id>
             <name>Pascal Stich</name>
             <email>pascal.stich@students.fhnw.ch</email>
         </developer>
@@ -79,18 +71,18 @@
             <roles>
                 <role>QA</role>
             </roles>
-            <id>4848</id>
             <name>Zeljko Grujic</name>
             <email>zeljko.grujic@students.fhnw.ch</email>
         </developer>
         <developer>
-            <id>4208</id>
+            <roles>
+                <role>Information Manager</role>
+            </roles>
             <name>Patrick Hernandez</name>
             <email>patrick.hernandez@students.fhnw.ch</email>
         </developer>
     </developers>
 
->>>>>>> f9d81e3c
     <properties>
         <launcher.class>ch.ladestation.connectncharge/${project.groupId}.AppStarter</launcher.class>
         <project.build.sourceEncoding>UTF-8</project.build.sourceEncoding>

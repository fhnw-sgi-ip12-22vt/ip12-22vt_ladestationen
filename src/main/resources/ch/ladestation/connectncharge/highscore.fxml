--- conflicted
+++ resolved
@@ -13,8 +13,8 @@
 
 <AnchorPane maxHeight="-Infinity" maxWidth="-Infinity" minHeight="-Infinity" minWidth="-Infinity" prefHeight="480.0" prefWidth="800.0" styleClass="root-pane" stylesheets="@../../../css/style.css" xmlns="http://javafx.com/javafx/19" xmlns:fx="http://javafx.com/fxml/1" fx:controller="ch.ladestation.connectncharge.controller.pagecontroller.end.HighscoreScreenController">
     <children>
-        <Button fx:id="btnPlayAgain" layoutX="70.0" layoutY="122.0" maxWidth="190.0" mnemonicParsing="false" onAction="#showGamePage" prefHeight="50.0" prefWidth="190.0" styleClass="play-again-button" stylesheets="@../../../css/style.css" text="Nochmal spielen" visible="false" />
-        <Button fx:id="btnBonus" layoutX="70.0" layoutY="238.0" mnemonicParsing="false" onAction="#showBonusPage" styleClass="rangliste-button" stylesheets="@../../../css/style.css" text="Bonus spielen" textFill="WHITE" visible="false" />
+        <Button fx:id="btnPlayAgain" layoutX="70.0" layoutY="122.0" maxWidth="190.0" mnemonicParsing="false" onAction="#showGamePage" prefHeight="50.0" prefWidth="190.0" styleClass="play-again-button" stylesheets="@../../../css/style.css" text="Nochmal spielen" />
+        <Button fx:id="btnBonus" layoutX="70.0" layoutY="238.0" mnemonicParsing="false" onAction="#showBonusPage" styleClass="highscore-button" stylesheets="@../../../css/style.css" text="Bonus spielen" textFill="WHITE" />
         <ImageView fx:id="imgHome" fitHeight="69.0" fitWidth="69.0" layoutX="128.0" layoutY="339.0" onMouseClicked="#showHomeScreen" pickOnBounds="true" preserveRatio="true">
             <image>
                 <Image url="@../../../images/home.png" />
@@ -41,16 +41,6 @@
                 </TableColumn>
             </columns>
         </TableView>
-<<<<<<< HEAD
-=======
-        <Button fx:id="btnPlayAgain" layoutX="70.0" layoutY="122.0" maxWidth="190.0" mnemonicParsing="false" onAction="#showGamePage" prefHeight="50.0" prefWidth="190.0" styleClass="play-again-button" stylesheets="@../../../css/style.css" text="Nochmal spielen" />
-        <Button fx:id="btnBonus" layoutX="70.0" layoutY="238.0" mnemonicParsing="false" onAction="#showBonusPage" styleClass="highscore-button" stylesheets="@../../../css/style.css" text="Bonus spielen" textFill="WHITE" />
-        <ImageView fx:id="imgHome" fitHeight="69.0" fitWidth="69.0" layoutX="128.0" layoutY="339.0" onMouseClicked="#showHomeScreen" pickOnBounds="true" preserveRatio="true">
-            <image>
-                <Image url="@../../../images/home.png" />
-            </image>
-        </ImageView>
->>>>>>> 45e75266
         <Line endX="281.0" layoutX="501.0" layoutY="13.0" startX="-179.0" startY="1.0" stroke="WHITE" strokeWidth="2.0" />
         <Line endX="-153.0" endY="447.12841796875" layoutX="475.0" layoutY="21.0" startX="-153.0" startY="-5.585784912109375" stroke="WHITE" strokeWidth="2.0" />
         <Line endX="281.0" layoutX="501.0" layoutY="468.0" startX="-179.0" stroke="WHITE" strokeWidth="2.0" />

<?xml version="1.0" encoding="UTF-8"?>

<?import javafx.geometry.Insets?>
<?import javafx.scene.Cursor?>
<?import javafx.scene.control.Button?>
<?import javafx.scene.control.Label?>
<?import javafx.scene.control.TextField?>
<?import javafx.scene.image.Image?>
<?import javafx.scene.image.ImageView?>
<?import javafx.scene.layout.AnchorPane?>
<?import javafx.scene.layout.ColumnConstraints?>
<?import javafx.scene.layout.GridPane?>
<?import javafx.scene.layout.RowConstraints?>
<?import javafx.scene.text.Font?>

<AnchorPane fx:id="anchorPane" maxHeight="-Infinity" maxWidth="-Infinity" minHeight="-Infinity" minWidth="-Infinity" prefHeight="480.0" prefWidth="800.0" style="-fx-background-color: #1E1E1E;" styleClass="root-pane" stylesheets="@../../../css/style.css" xmlns="http://javafx.com/javafx/19" xmlns:fx="http://javafx.com/fxml/1" fx:controller="ch.ladestation.connectncharge.controller.pagecontroller.end.NameInputController">
   <children>
      <ImageView fitHeight="91.0" fitWidth="91.0" layoutX="24.0" layoutY="11.0" onMouseClicked="#goBackToEndScreen" pickOnBounds="true" preserveRatio="true">
         <image>
            <Image url="@../../../images/backArrow.png" />
         </image>
         <cursor>
            <Cursor fx:constant="HAND" />
         </cursor>
      </ImageView>
      <Label layoutX="289.0" layoutY="50.0" text="Name eingeben: " textFill="WHITE">
         <font>
            <Font size="35.0" />
         </font>
      </Label>
      <TextField fx:id="txtNameInput" layoutX="241.0" layoutY="119.0" onAction="#handleInputName" prefHeight="52.0" prefWidth="334.0" style="-fx-background-color: #333333; -fx-background-radius: 10;" styleClass="name-input-textfield" stylesheets="@../../../css/style.css">
         <font>
            <Font size="19.0" />
         </font>
         <cursor>
            <Cursor fx:constant="TEXT" />
         </cursor>
      </TextField>
      <Button layoutX="596.0" layoutY="123.0" mnemonicParsing="false" onAction="#goToHighscoreScreen" styleClass="name-input-button" stylesheets="@../../../css/style.css" text="Fertig">
         <cursor>
            <Cursor fx:constant="HAND" />
         </cursor>
      </Button>
      <GridPane fx:id="keyboardPane" alignment="CENTER" hgap="10.0" layoutX="-1.0" layoutY="202.0" maxHeight="-Infinity" maxWidth="-Infinity" minHeight="-Infinity" minWidth="-Infinity" prefHeight="277.0" prefWidth="802.0" style="-fx-background-color: #D1D1D1;" vgap="10.0" visible="false">
        <columnConstraints>
            <ColumnConstraints hgrow="SOMETIMES" minWidth="10.0" prefWidth="100.0" />
            <ColumnConstraints hgrow="SOMETIMES" minWidth="10.0" prefWidth="100.0" />
            <ColumnConstraints hgrow="SOMETIMES" minWidth="10.0" prefWidth="100.0" />
            <ColumnConstraints hgrow="SOMETIMES" minWidth="10.0" prefWidth="100.0" />
            <ColumnConstraints hgrow="SOMETIMES" minWidth="10.0" prefWidth="100.0" />
            <ColumnConstraints hgrow="SOMETIMES" minWidth="10.0" prefWidth="100.0" />
            <ColumnConstraints hgrow="SOMETIMES" minWidth="10.0" prefWidth="100.0" />
            <ColumnConstraints hgrow="SOMETIMES" minWidth="10.0" prefWidth="100.0" />
            <ColumnConstraints hgrow="SOMETIMES" minWidth="10.0" prefWidth="100.0" />
            <ColumnConstraints hgrow="SOMETIMES" minWidth="10.0" prefWidth="100.0" />
          <ColumnConstraints hgrow="SOMETIMES" minWidth="10.0" prefWidth="100.0" />
        </columnConstraints>
        <rowConstraints>
            <RowConstraints minHeight="10.0" prefHeight="30.0" vgrow="SOMETIMES" />
            <RowConstraints minHeight="10.0" prefHeight="30.0" vgrow="SOMETIMES" />
          <RowConstraints minHeight="10.0" prefHeight="30.0" vgrow="SOMETIMES" />
          <RowConstraints minHeight="10.0" prefHeight="30.0" vgrow="SOMETIMES" />
          <RowConstraints minHeight="10.0" prefHeight="30.0" vgrow="SOMETIMES" />
        </rowConstraints>
         <children>
            <Button fx:id="q" maxHeight="-Infinity" maxWidth="-Infinity" minHeight="97.0" minWidth="187.0" mnemonicParsing="false" onAction="#keyPressed" prefHeight="97.0" prefWidth="187.0" styleClass="keyboardlayout" text="q" GridPane.rowIndex="1" />
            <Button fx:id="w" maxHeight="-Infinity" maxWidth="-Infinity" minHeight="97.0" minWidth="187.0" mnemonicParsing="false" onAction="#keyPressed" prefHeight="97.0" prefWidth="187.0" styleClass="keyboardlayout" text="w" GridPane.columnIndex="1" GridPane.rowIndex="1" />
            <Button maxHeight="-Infinity" maxWidth="-Infinity" minHeight="97.0" minWidth="187.0" mnemonicParsing="false" onAction="#keyPressed" prefHeight="97.0" prefWidth="187.0" styleClass="keyboardlayout" stylesheets="@../../../css/style.css" text="1" />
            <Button maxHeight="-Infinity" maxWidth="-Infinity" minHeight="97.0" minWidth="187.0" mnemonicParsing="false" onAction="#keyPressed" prefHeight="97.0" prefWidth="187.0" styleClass="keyboardlayout" text="2" GridPane.columnIndex="1" />
            <Button maxHeight="-Infinity" maxWidth="-Infinity" minHeight="97.0" minWidth="187.0" mnemonicParsing="false" onAction="#keyPressed" prefHeight="97.0" prefWidth="187.0" styleClass="keyboardlayout" text="3" GridPane.columnIndex="2" />
            <Button maxHeight="-Infinity" maxWidth="-Infinity" minHeight="97.0" minWidth="187.0" mnemonicParsing="false" onAction="#keyPressed" prefHeight="97.0" prefWidth="187.0" styleClass="keyboardlayout" text="4" GridPane.columnIndex="3" />
            <Button maxHeight="-Infinity" maxWidth="-Infinity" minHeight="97.0" minWidth="187.0" mnemonicParsing="false" onAction="#keyPressed" prefHeight="97.0" prefWidth="187.0" styleClass="keyboardlayout" text="5" GridPane.columnIndex="4" />
            <Button maxHeight="-Infinity" maxWidth="-Infinity" minHeight="97.0" minWidth="187.0" mnemonicParsing="false" onAction="#keyPressed" prefHeight="97.0" prefWidth="187.0" styleClass="keyboardlayout" text="6" GridPane.columnIndex="5" />
            <Button maxHeight="-Infinity" maxWidth="-Infinity" minHeight="97.0" minWidth="187.0" mnemonicParsing="false" onAction="#keyPressed" prefHeight="97.0" prefWidth="187.0" styleClass="keyboardlayout" text="7" GridPane.columnIndex="6" />
            <Button maxHeight="-Infinity" maxWidth="-Infinity" minHeight="97.0" minWidth="187.0" mnemonicParsing="false" onAction="#keyPressed" prefHeight="97.0" prefWidth="187.0" styleClass="keyboardlayout" text="8" GridPane.columnIndex="7" />
            <Button maxHeight="-Infinity" maxWidth="-Infinity" minHeight="97.0" minWidth="187.0" mnemonicParsing="false" onAction="#keyPressed" prefHeight="97.0" prefWidth="187.0" styleClass="keyboardlayout" text="9" GridPane.columnIndex="8" />
            <Button maxHeight="-Infinity" maxWidth="-Infinity" minHeight="97.0" minWidth="187.0" mnemonicParsing="false" onAction="#keyPressed" prefHeight="97.0" prefWidth="187.0" styleClass="keyboardlayout" text="0" GridPane.columnIndex="9" />
            <Button fx:id="e" maxHeight="-Infinity" maxWidth="-Infinity" minHeight="97.0" minWidth="187.0" mnemonicParsing="false" onAction="#keyPressed" prefHeight="97.0" prefWidth="187.0" styleClass="keyboardlayout" text="e" GridPane.columnIndex="2" GridPane.rowIndex="1" />
            <Button fx:id="r" maxHeight="-Infinity" maxWidth="-Infinity" minHeight="97.0" minWidth="187.0" mnemonicParsing="false" onAction="#keyPressed" prefHeight="97.0" prefWidth="187.0" styleClass="keyboardlayout" text="r" GridPane.columnIndex="3" GridPane.rowIndex="1" />
            <Button fx:id="t" maxHeight="-Infinity" maxWidth="-Infinity" minHeight="97.0" minWidth="187.0" mnemonicParsing="false" onAction="#keyPressed" prefHeight="97.0" prefWidth="187.0" styleClass="keyboardlayout" text="t" GridPane.columnIndex="4" GridPane.rowIndex="1" />
            <Button fx:id="z" maxHeight="-Infinity" maxWidth="-Infinity" minHeight="97.0" minWidth="187.0" mnemonicParsing="false" onAction="#keyPressed" prefHeight="97.0" prefWidth="187.0" styleClass="keyboardlayout" text="z" GridPane.columnIndex="5" GridPane.rowIndex="1" />
            <Button fx:id="u" maxHeight="-Infinity" maxWidth="-Infinity" minHeight="97.0" minWidth="187.0" mnemonicParsing="false" onAction="#keyPressed" prefHeight="97.0" prefWidth="187.0" styleClass="keyboardlayout" text="u" GridPane.columnIndex="6" GridPane.rowIndex="1" />
            <Button fx:id="i" maxHeight="-Infinity" maxWidth="-Infinity" minHeight="97.0" minWidth="187.0" mnemonicParsing="false" onAction="#keyPressed" prefHeight="97.0" prefWidth="187.0" styleClass="keyboardlayout" text="i" GridPane.columnIndex="7" GridPane.rowIndex="1" />
            <Button fx:id="o" maxHeight="-Infinity" maxWidth="-Infinity" minHeight="97.0" minWidth="187.0" mnemonicParsing="false" onAction="#keyPressed" prefHeight="97.0" prefWidth="187.0" styleClass="keyboardlayout" text="o" GridPane.columnIndex="8" GridPane.rowIndex="1" />
            <Button fx:id="p" maxHeight="-Infinity" maxWidth="-Infinity" minHeight="97.0" minWidth="187.0" mnemonicParsing="false" onAction="#keyPressed" prefHeight="97.0" prefWidth="187.0" styleClass="keyboardlayout" text="p" GridPane.columnIndex="9" GridPane.rowIndex="1" />
            <Button fx:id="ue" maxHeight="-Infinity" maxWidth="-Infinity" minHeight="97.0" minWidth="187.0" mnemonicParsing="false" onAction="#keyPressed" prefHeight="97.0" prefWidth="187.0" styleClass="keyboardlayout" text="ü" GridPane.columnIndex="10" GridPane.rowIndex="1" />
            <Button fx:id="btnDel" mnemonicParsing="false" onAction="#toggleDelete" styleClass="keyboardlayout-special" text="Del" GridPane.columnIndex="10" />
            <Button fx:id="a" maxHeight="-Infinity" maxWidth="-Infinity" minHeight="97.0" minWidth="187.0" mnemonicParsing="false" onAction="#keyPressed" prefHeight="97.0" prefWidth="187.0" styleClass="keyboardlayout" text="a" GridPane.rowIndex="2" />
            <Button fx:id="s" maxHeight="-Infinity" maxWidth="-Infinity" minHeight="97.0" minWidth="187.0" mnemonicParsing="false" onAction="#keyPressed" prefHeight="97.0" prefWidth="187.0" styleClass="keyboardlayout" text="s" GridPane.columnIndex="1" GridPane.rowIndex="2" />
            <Button fx:id="d" maxHeight="-Infinity" maxWidth="-Infinity" minHeight="97.0" minWidth="187.0" mnemonicParsing="false" onAction="#keyPressed" prefHeight="97.0" prefWidth="187.0" styleClass="keyboardlayout" text="d" GridPane.columnIndex="2" GridPane.rowIndex="2" />
            <Button fx:id="f" maxHeight="-Infinity" maxWidth="-Infinity" minHeight="97.0" minWidth="187.0" mnemonicParsing="false" onAction="#keyPressed" prefHeight="97.0" prefWidth="187.0" styleClass="keyboardlayout" text="f" GridPane.columnIndex="3" GridPane.rowIndex="2" />
            <Button fx:id="g" maxHeight="-Infinity" maxWidth="-Infinity" minHeight="97.0" minWidth="187.0" mnemonicParsing="false" onAction="#keyPressed" prefHeight="97.0" prefWidth="187.0" styleClass="keyboardlayout" text="g" GridPane.columnIndex="4" GridPane.rowIndex="2" />
            <Button fx:id="h" maxHeight="-Infinity" maxWidth="-Infinity" minHeight="97.0" minWidth="187.0" mnemonicParsing="false" onAction="#keyPressed" prefHeight="97.0" prefWidth="187.0" styleClass="keyboardlayout" text="h" GridPane.columnIndex="5" GridPane.rowIndex="2" />
            <Button fx:id="j" maxHeight="-Infinity" maxWidth="-Infinity" minHeight="97.0" minWidth="187.0" mnemonicParsing="false" onAction="#keyPressed" prefHeight="97.0" prefWidth="187.0" styleClass="keyboardlayout" text="j" GridPane.columnIndex="6" GridPane.rowIndex="2" />
            <Button fx:id="k" maxHeight="-Infinity" maxWidth="-Infinity" minHeight="97.0" minWidth="187.0" mnemonicParsing="false" onAction="#keyPressed" prefHeight="97.0" prefWidth="187.0" styleClass="keyboardlayout" text="k" GridPane.columnIndex="7" GridPane.rowIndex="2" />
            <Button fx:id="l" maxHeight="-Infinity" maxWidth="-Infinity" minHeight="97.0" minWidth="187.0" mnemonicParsing="false" onAction="#keyPressed" prefHeight="97.0" prefWidth="187.0" styleClass="keyboardlayout" text="l" GridPane.columnIndex="8" GridPane.rowIndex="2" />
            <Button fx:id="oe" maxHeight="-Infinity" maxWidth="-Infinity" minHeight="97.0" minWidth="187.0" mnemonicParsing="false" onAction="#keyPressed" prefHeight="97.0" prefWidth="187.0" styleClass="keyboardlayout" text="ö" GridPane.columnIndex="9" GridPane.rowIndex="2" />
            <Button fx:id="ae" maxHeight="-Infinity" maxWidth="-Infinity" minHeight="97.0" minWidth="187.0" mnemonicParsing="false" onAction="#keyPressed" prefHeight="97.0" prefWidth="187.0" styleClass="keyboardlayout" text="ä" GridPane.columnIndex="10" GridPane.rowIndex="2" />
            <Button fx:id="y" maxHeight="-Infinity" maxWidth="-Infinity" minHeight="97.0" minWidth="187.0" mnemonicParsing="false" onAction="#keyPressed" prefHeight="97.0" prefWidth="187.0" styleClass="keyboardlayout" text="y" GridPane.columnIndex="2" GridPane.rowIndex="3" />
            <Button maxHeight="-Infinity" maxWidth="-Infinity" minHeight="97.0" minWidth="187.0" mnemonicParsing="false" onAction="#keyPressed" prefHeight="97.0" prefWidth="187.0" styleClass="keyboardlayout" text="x" GridPane.columnIndex="3" GridPane.rowIndex="3" fx:id="x" />
            <Button fx:id="c" maxHeight="-Infinity" maxWidth="-Infinity" minHeight="97.0" minWidth="187.0" mnemonicParsing="false" onAction="#keyPressed" prefHeight="97.0" prefWidth="187.0" styleClass="keyboardlayout" text="c" GridPane.columnIndex="4" GridPane.rowIndex="3" />
            <Button fx:id="v" maxHeight="-Infinity" maxWidth="-Infinity" minHeight="97.0" minWidth="187.0" mnemonicParsing="false" onAction="#keyPressed" prefHeight="97.0" prefWidth="187.0" styleClass="keyboardlayout" text="v" GridPane.columnIndex="5" GridPane.rowIndex="3" />
            <Button fx:id="b" maxHeight="-Infinity" maxWidth="-Infinity" minHeight="97.0" minWidth="187.0" mnemonicParsing="false" onAction="#keyPressed" prefHeight="97.0" prefWidth="187.0" styleClass="keyboardlayout" text="b" GridPane.columnIndex="6" GridPane.rowIndex="3" />
            <Button fx:id="n" maxHeight="-Infinity" maxWidth="-Infinity" minHeight="97.0" minWidth="187.0" mnemonicParsing="false" onAction="#keyPressed" prefHeight="97.0" prefWidth="187.0" styleClass="keyboardlayout" text="n" GridPane.columnIndex="7" GridPane.rowIndex="3" />
            <Button fx:id="m" maxHeight="-Infinity" maxWidth="-Infinity" minHeight="97.0" minWidth="187.0" mnemonicParsing="false" onAction="#keyPressed" prefHeight="97.0" prefWidth="187.0" styleClass="keyboardlayout" text="m" GridPane.columnIndex="8" GridPane.rowIndex="3" />
            <Button fx:id="btnCaps" maxHeight="-Infinity" maxWidth="-Infinity" minHeight="97.0" minWidth="187.0" mnemonicParsing="false" onAction="#toggleCapsLock" prefHeight="97.0" prefWidth="187.0" styleClass="keyboardlayout-cap" text="^" GridPane.rowIndex="3">
               <opaqueInsets>
                  <Insets />
               </opaqueInsets>
            </Button>
            <Button fx:id="btnSpace" maxHeight="-Infinity" maxWidth="-Infinity" minHeight="97.0" minWidth="187.0" mnemonicParsing="false" onAction="#toggleSpace" prefHeight="97.0" prefWidth="187.0" styleClass="keyboardlayout-backspace" GridPane.columnIndex="3" GridPane.rowIndex="4" />
         </children>
         <padding>
            <Insets bottom="3.0" left="20.0" right="6.0" top="3.0" />
         </padding>
         <cursor>
            <Cursor fx:constant="HAND" />
         </cursor>
      </GridPane>
<<<<<<< HEAD
      <Label fx:id="lblWarning" layoutX="584.0" layoutY="137.0" prefHeight="28.0" prefWidth="201.0" textFill="#cd1d1d">
=======
      <Label fx:id="lblWarning" layoutX="264.0" layoutY="29.0" prefHeight="24.0" prefWidth="268.0" textFill="#cd1d1d">
>>>>>>> 45e75266
         <font>
            <Font size="19.0" />
         </font>
      </Label>
   </children>
</AnchorPane><|MERGE_RESOLUTION|>--- conflicted
+++ resolved
@@ -1,130 +1,214 @@
 <?xml version="1.0" encoding="UTF-8"?>
 
 <?import javafx.geometry.Insets?>
+<?import javafx.scene.control.*?>
 <?import javafx.scene.Cursor?>
-<?import javafx.scene.control.Button?>
-<?import javafx.scene.control.Label?>
-<?import javafx.scene.control.TextField?>
 <?import javafx.scene.image.Image?>
 <?import javafx.scene.image.ImageView?>
-<?import javafx.scene.layout.AnchorPane?>
-<?import javafx.scene.layout.ColumnConstraints?>
-<?import javafx.scene.layout.GridPane?>
-<?import javafx.scene.layout.RowConstraints?>
+<?import javafx.scene.layout.*?>
 <?import javafx.scene.text.Font?>
-
-<AnchorPane fx:id="anchorPane" maxHeight="-Infinity" maxWidth="-Infinity" minHeight="-Infinity" minWidth="-Infinity" prefHeight="480.0" prefWidth="800.0" style="-fx-background-color: #1E1E1E;" styleClass="root-pane" stylesheets="@../../../css/style.css" xmlns="http://javafx.com/javafx/19" xmlns:fx="http://javafx.com/fxml/1" fx:controller="ch.ladestation.connectncharge.controller.pagecontroller.end.NameInputController">
-   <children>
-      <ImageView fitHeight="91.0" fitWidth="91.0" layoutX="24.0" layoutY="11.0" onMouseClicked="#goBackToEndScreen" pickOnBounds="true" preserveRatio="true">
-         <image>
-            <Image url="@../../../images/backArrow.png" />
-         </image>
-         <cursor>
-            <Cursor fx:constant="HAND" />
-         </cursor>
-      </ImageView>
-      <Label layoutX="289.0" layoutY="50.0" text="Name eingeben: " textFill="WHITE">
-         <font>
-            <Font size="35.0" />
-         </font>
-      </Label>
-      <TextField fx:id="txtNameInput" layoutX="241.0" layoutY="119.0" onAction="#handleInputName" prefHeight="52.0" prefWidth="334.0" style="-fx-background-color: #333333; -fx-background-radius: 10;" styleClass="name-input-textfield" stylesheets="@../../../css/style.css">
-         <font>
-            <Font size="19.0" />
-         </font>
-         <cursor>
-            <Cursor fx:constant="TEXT" />
-         </cursor>
-      </TextField>
-      <Button layoutX="596.0" layoutY="123.0" mnemonicParsing="false" onAction="#goToHighscoreScreen" styleClass="name-input-button" stylesheets="@../../../css/style.css" text="Fertig">
-         <cursor>
-            <Cursor fx:constant="HAND" />
-         </cursor>
-      </Button>
-      <GridPane fx:id="keyboardPane" alignment="CENTER" hgap="10.0" layoutX="-1.0" layoutY="202.0" maxHeight="-Infinity" maxWidth="-Infinity" minHeight="-Infinity" minWidth="-Infinity" prefHeight="277.0" prefWidth="802.0" style="-fx-background-color: #D1D1D1;" vgap="10.0" visible="false">
-        <columnConstraints>
-            <ColumnConstraints hgrow="SOMETIMES" minWidth="10.0" prefWidth="100.0" />
-            <ColumnConstraints hgrow="SOMETIMES" minWidth="10.0" prefWidth="100.0" />
-            <ColumnConstraints hgrow="SOMETIMES" minWidth="10.0" prefWidth="100.0" />
-            <ColumnConstraints hgrow="SOMETIMES" minWidth="10.0" prefWidth="100.0" />
-            <ColumnConstraints hgrow="SOMETIMES" minWidth="10.0" prefWidth="100.0" />
-            <ColumnConstraints hgrow="SOMETIMES" minWidth="10.0" prefWidth="100.0" />
-            <ColumnConstraints hgrow="SOMETIMES" minWidth="10.0" prefWidth="100.0" />
-            <ColumnConstraints hgrow="SOMETIMES" minWidth="10.0" prefWidth="100.0" />
-            <ColumnConstraints hgrow="SOMETIMES" minWidth="10.0" prefWidth="100.0" />
-            <ColumnConstraints hgrow="SOMETIMES" minWidth="10.0" prefWidth="100.0" />
-          <ColumnConstraints hgrow="SOMETIMES" minWidth="10.0" prefWidth="100.0" />
-        </columnConstraints>
-        <rowConstraints>
-            <RowConstraints minHeight="10.0" prefHeight="30.0" vgrow="SOMETIMES" />
-            <RowConstraints minHeight="10.0" prefHeight="30.0" vgrow="SOMETIMES" />
-          <RowConstraints minHeight="10.0" prefHeight="30.0" vgrow="SOMETIMES" />
-          <RowConstraints minHeight="10.0" prefHeight="30.0" vgrow="SOMETIMES" />
-          <RowConstraints minHeight="10.0" prefHeight="30.0" vgrow="SOMETIMES" />
-        </rowConstraints>
-         <children>
-            <Button fx:id="q" maxHeight="-Infinity" maxWidth="-Infinity" minHeight="97.0" minWidth="187.0" mnemonicParsing="false" onAction="#keyPressed" prefHeight="97.0" prefWidth="187.0" styleClass="keyboardlayout" text="q" GridPane.rowIndex="1" />
-            <Button fx:id="w" maxHeight="-Infinity" maxWidth="-Infinity" minHeight="97.0" minWidth="187.0" mnemonicParsing="false" onAction="#keyPressed" prefHeight="97.0" prefWidth="187.0" styleClass="keyboardlayout" text="w" GridPane.columnIndex="1" GridPane.rowIndex="1" />
-            <Button maxHeight="-Infinity" maxWidth="-Infinity" minHeight="97.0" minWidth="187.0" mnemonicParsing="false" onAction="#keyPressed" prefHeight="97.0" prefWidth="187.0" styleClass="keyboardlayout" stylesheets="@../../../css/style.css" text="1" />
-            <Button maxHeight="-Infinity" maxWidth="-Infinity" minHeight="97.0" minWidth="187.0" mnemonicParsing="false" onAction="#keyPressed" prefHeight="97.0" prefWidth="187.0" styleClass="keyboardlayout" text="2" GridPane.columnIndex="1" />
-            <Button maxHeight="-Infinity" maxWidth="-Infinity" minHeight="97.0" minWidth="187.0" mnemonicParsing="false" onAction="#keyPressed" prefHeight="97.0" prefWidth="187.0" styleClass="keyboardlayout" text="3" GridPane.columnIndex="2" />
-            <Button maxHeight="-Infinity" maxWidth="-Infinity" minHeight="97.0" minWidth="187.0" mnemonicParsing="false" onAction="#keyPressed" prefHeight="97.0" prefWidth="187.0" styleClass="keyboardlayout" text="4" GridPane.columnIndex="3" />
-            <Button maxHeight="-Infinity" maxWidth="-Infinity" minHeight="97.0" minWidth="187.0" mnemonicParsing="false" onAction="#keyPressed" prefHeight="97.0" prefWidth="187.0" styleClass="keyboardlayout" text="5" GridPane.columnIndex="4" />
-            <Button maxHeight="-Infinity" maxWidth="-Infinity" minHeight="97.0" minWidth="187.0" mnemonicParsing="false" onAction="#keyPressed" prefHeight="97.0" prefWidth="187.0" styleClass="keyboardlayout" text="6" GridPane.columnIndex="5" />
-            <Button maxHeight="-Infinity" maxWidth="-Infinity" minHeight="97.0" minWidth="187.0" mnemonicParsing="false" onAction="#keyPressed" prefHeight="97.0" prefWidth="187.0" styleClass="keyboardlayout" text="7" GridPane.columnIndex="6" />
-            <Button maxHeight="-Infinity" maxWidth="-Infinity" minHeight="97.0" minWidth="187.0" mnemonicParsing="false" onAction="#keyPressed" prefHeight="97.0" prefWidth="187.0" styleClass="keyboardlayout" text="8" GridPane.columnIndex="7" />
-            <Button maxHeight="-Infinity" maxWidth="-Infinity" minHeight="97.0" minWidth="187.0" mnemonicParsing="false" onAction="#keyPressed" prefHeight="97.0" prefWidth="187.0" styleClass="keyboardlayout" text="9" GridPane.columnIndex="8" />
-            <Button maxHeight="-Infinity" maxWidth="-Infinity" minHeight="97.0" minWidth="187.0" mnemonicParsing="false" onAction="#keyPressed" prefHeight="97.0" prefWidth="187.0" styleClass="keyboardlayout" text="0" GridPane.columnIndex="9" />
-            <Button fx:id="e" maxHeight="-Infinity" maxWidth="-Infinity" minHeight="97.0" minWidth="187.0" mnemonicParsing="false" onAction="#keyPressed" prefHeight="97.0" prefWidth="187.0" styleClass="keyboardlayout" text="e" GridPane.columnIndex="2" GridPane.rowIndex="1" />
-            <Button fx:id="r" maxHeight="-Infinity" maxWidth="-Infinity" minHeight="97.0" minWidth="187.0" mnemonicParsing="false" onAction="#keyPressed" prefHeight="97.0" prefWidth="187.0" styleClass="keyboardlayout" text="r" GridPane.columnIndex="3" GridPane.rowIndex="1" />
-            <Button fx:id="t" maxHeight="-Infinity" maxWidth="-Infinity" minHeight="97.0" minWidth="187.0" mnemonicParsing="false" onAction="#keyPressed" prefHeight="97.0" prefWidth="187.0" styleClass="keyboardlayout" text="t" GridPane.columnIndex="4" GridPane.rowIndex="1" />
-            <Button fx:id="z" maxHeight="-Infinity" maxWidth="-Infinity" minHeight="97.0" minWidth="187.0" mnemonicParsing="false" onAction="#keyPressed" prefHeight="97.0" prefWidth="187.0" styleClass="keyboardlayout" text="z" GridPane.columnIndex="5" GridPane.rowIndex="1" />
-            <Button fx:id="u" maxHeight="-Infinity" maxWidth="-Infinity" minHeight="97.0" minWidth="187.0" mnemonicParsing="false" onAction="#keyPressed" prefHeight="97.0" prefWidth="187.0" styleClass="keyboardlayout" text="u" GridPane.columnIndex="6" GridPane.rowIndex="1" />
-            <Button fx:id="i" maxHeight="-Infinity" maxWidth="-Infinity" minHeight="97.0" minWidth="187.0" mnemonicParsing="false" onAction="#keyPressed" prefHeight="97.0" prefWidth="187.0" styleClass="keyboardlayout" text="i" GridPane.columnIndex="7" GridPane.rowIndex="1" />
-            <Button fx:id="o" maxHeight="-Infinity" maxWidth="-Infinity" minHeight="97.0" minWidth="187.0" mnemonicParsing="false" onAction="#keyPressed" prefHeight="97.0" prefWidth="187.0" styleClass="keyboardlayout" text="o" GridPane.columnIndex="8" GridPane.rowIndex="1" />
-            <Button fx:id="p" maxHeight="-Infinity" maxWidth="-Infinity" minHeight="97.0" minWidth="187.0" mnemonicParsing="false" onAction="#keyPressed" prefHeight="97.0" prefWidth="187.0" styleClass="keyboardlayout" text="p" GridPane.columnIndex="9" GridPane.rowIndex="1" />
-            <Button fx:id="ue" maxHeight="-Infinity" maxWidth="-Infinity" minHeight="97.0" minWidth="187.0" mnemonicParsing="false" onAction="#keyPressed" prefHeight="97.0" prefWidth="187.0" styleClass="keyboardlayout" text="ü" GridPane.columnIndex="10" GridPane.rowIndex="1" />
-            <Button fx:id="btnDel" mnemonicParsing="false" onAction="#toggleDelete" styleClass="keyboardlayout-special" text="Del" GridPane.columnIndex="10" />
-            <Button fx:id="a" maxHeight="-Infinity" maxWidth="-Infinity" minHeight="97.0" minWidth="187.0" mnemonicParsing="false" onAction="#keyPressed" prefHeight="97.0" prefWidth="187.0" styleClass="keyboardlayout" text="a" GridPane.rowIndex="2" />
-            <Button fx:id="s" maxHeight="-Infinity" maxWidth="-Infinity" minHeight="97.0" minWidth="187.0" mnemonicParsing="false" onAction="#keyPressed" prefHeight="97.0" prefWidth="187.0" styleClass="keyboardlayout" text="s" GridPane.columnIndex="1" GridPane.rowIndex="2" />
-            <Button fx:id="d" maxHeight="-Infinity" maxWidth="-Infinity" minHeight="97.0" minWidth="187.0" mnemonicParsing="false" onAction="#keyPressed" prefHeight="97.0" prefWidth="187.0" styleClass="keyboardlayout" text="d" GridPane.columnIndex="2" GridPane.rowIndex="2" />
-            <Button fx:id="f" maxHeight="-Infinity" maxWidth="-Infinity" minHeight="97.0" minWidth="187.0" mnemonicParsing="false" onAction="#keyPressed" prefHeight="97.0" prefWidth="187.0" styleClass="keyboardlayout" text="f" GridPane.columnIndex="3" GridPane.rowIndex="2" />
-            <Button fx:id="g" maxHeight="-Infinity" maxWidth="-Infinity" minHeight="97.0" minWidth="187.0" mnemonicParsing="false" onAction="#keyPressed" prefHeight="97.0" prefWidth="187.0" styleClass="keyboardlayout" text="g" GridPane.columnIndex="4" GridPane.rowIndex="2" />
-            <Button fx:id="h" maxHeight="-Infinity" maxWidth="-Infinity" minHeight="97.0" minWidth="187.0" mnemonicParsing="false" onAction="#keyPressed" prefHeight="97.0" prefWidth="187.0" styleClass="keyboardlayout" text="h" GridPane.columnIndex="5" GridPane.rowIndex="2" />
-            <Button fx:id="j" maxHeight="-Infinity" maxWidth="-Infinity" minHeight="97.0" minWidth="187.0" mnemonicParsing="false" onAction="#keyPressed" prefHeight="97.0" prefWidth="187.0" styleClass="keyboardlayout" text="j" GridPane.columnIndex="6" GridPane.rowIndex="2" />
-            <Button fx:id="k" maxHeight="-Infinity" maxWidth="-Infinity" minHeight="97.0" minWidth="187.0" mnemonicParsing="false" onAction="#keyPressed" prefHeight="97.0" prefWidth="187.0" styleClass="keyboardlayout" text="k" GridPane.columnIndex="7" GridPane.rowIndex="2" />
-            <Button fx:id="l" maxHeight="-Infinity" maxWidth="-Infinity" minHeight="97.0" minWidth="187.0" mnemonicParsing="false" onAction="#keyPressed" prefHeight="97.0" prefWidth="187.0" styleClass="keyboardlayout" text="l" GridPane.columnIndex="8" GridPane.rowIndex="2" />
-            <Button fx:id="oe" maxHeight="-Infinity" maxWidth="-Infinity" minHeight="97.0" minWidth="187.0" mnemonicParsing="false" onAction="#keyPressed" prefHeight="97.0" prefWidth="187.0" styleClass="keyboardlayout" text="ö" GridPane.columnIndex="9" GridPane.rowIndex="2" />
-            <Button fx:id="ae" maxHeight="-Infinity" maxWidth="-Infinity" minHeight="97.0" minWidth="187.0" mnemonicParsing="false" onAction="#keyPressed" prefHeight="97.0" prefWidth="187.0" styleClass="keyboardlayout" text="ä" GridPane.columnIndex="10" GridPane.rowIndex="2" />
-            <Button fx:id="y" maxHeight="-Infinity" maxWidth="-Infinity" minHeight="97.0" minWidth="187.0" mnemonicParsing="false" onAction="#keyPressed" prefHeight="97.0" prefWidth="187.0" styleClass="keyboardlayout" text="y" GridPane.columnIndex="2" GridPane.rowIndex="3" />
-            <Button maxHeight="-Infinity" maxWidth="-Infinity" minHeight="97.0" minWidth="187.0" mnemonicParsing="false" onAction="#keyPressed" prefHeight="97.0" prefWidth="187.0" styleClass="keyboardlayout" text="x" GridPane.columnIndex="3" GridPane.rowIndex="3" fx:id="x" />
-            <Button fx:id="c" maxHeight="-Infinity" maxWidth="-Infinity" minHeight="97.0" minWidth="187.0" mnemonicParsing="false" onAction="#keyPressed" prefHeight="97.0" prefWidth="187.0" styleClass="keyboardlayout" text="c" GridPane.columnIndex="4" GridPane.rowIndex="3" />
-            <Button fx:id="v" maxHeight="-Infinity" maxWidth="-Infinity" minHeight="97.0" minWidth="187.0" mnemonicParsing="false" onAction="#keyPressed" prefHeight="97.0" prefWidth="187.0" styleClass="keyboardlayout" text="v" GridPane.columnIndex="5" GridPane.rowIndex="3" />
-            <Button fx:id="b" maxHeight="-Infinity" maxWidth="-Infinity" minHeight="97.0" minWidth="187.0" mnemonicParsing="false" onAction="#keyPressed" prefHeight="97.0" prefWidth="187.0" styleClass="keyboardlayout" text="b" GridPane.columnIndex="6" GridPane.rowIndex="3" />
-            <Button fx:id="n" maxHeight="-Infinity" maxWidth="-Infinity" minHeight="97.0" minWidth="187.0" mnemonicParsing="false" onAction="#keyPressed" prefHeight="97.0" prefWidth="187.0" styleClass="keyboardlayout" text="n" GridPane.columnIndex="7" GridPane.rowIndex="3" />
-            <Button fx:id="m" maxHeight="-Infinity" maxWidth="-Infinity" minHeight="97.0" minWidth="187.0" mnemonicParsing="false" onAction="#keyPressed" prefHeight="97.0" prefWidth="187.0" styleClass="keyboardlayout" text="m" GridPane.columnIndex="8" GridPane.rowIndex="3" />
-            <Button fx:id="btnCaps" maxHeight="-Infinity" maxWidth="-Infinity" minHeight="97.0" minWidth="187.0" mnemonicParsing="false" onAction="#toggleCapsLock" prefHeight="97.0" prefWidth="187.0" styleClass="keyboardlayout-cap" text="^" GridPane.rowIndex="3">
-               <opaqueInsets>
-                  <Insets />
-               </opaqueInsets>
-            </Button>
-            <Button fx:id="btnSpace" maxHeight="-Infinity" maxWidth="-Infinity" minHeight="97.0" minWidth="187.0" mnemonicParsing="false" onAction="#toggleSpace" prefHeight="97.0" prefWidth="187.0" styleClass="keyboardlayout-backspace" GridPane.columnIndex="3" GridPane.rowIndex="4" />
-         </children>
-         <padding>
-            <Insets bottom="3.0" left="20.0" right="6.0" top="3.0" />
-         </padding>
-         <cursor>
-            <Cursor fx:constant="HAND" />
-         </cursor>
-      </GridPane>
-<<<<<<< HEAD
-      <Label fx:id="lblWarning" layoutX="584.0" layoutY="137.0" prefHeight="28.0" prefWidth="201.0" textFill="#cd1d1d">
-=======
-      <Label fx:id="lblWarning" layoutX="264.0" layoutY="29.0" prefHeight="24.0" prefWidth="268.0" textFill="#cd1d1d">
->>>>>>> 45e75266
-         <font>
-            <Font size="19.0" />
-         </font>
-      </Label>
-   </children>
+<AnchorPane fx:id="anchorPane" maxHeight="-Infinity" maxWidth="-Infinity" minHeight="-Infinity" minWidth="-Infinity"
+            prefHeight="480.0" prefWidth="800.0" style="-fx-background-color: #1E1E1E;" styleClass="root-pane"
+            stylesheets="@../../../css/style.css" xmlns="http://javafx.com/javafx/19"
+            xmlns:fx="http://javafx.com/fxml/1"
+            fx:controller="ch.ladestation.connectncharge.controller.pagecontroller.end.NameInputController">
+    <children>
+        <ImageView fitHeight="91.0" fitWidth="91.0" layoutX="24.0" layoutY="11.0" onMouseClicked="#goBackToEndScreen"
+                   pickOnBounds="true" preserveRatio="true">
+            <image>
+                <Image url="@../../../images/backArrow.png"/>
+            </image>
+            <cursor>
+                <Cursor fx:constant="HAND"/>
+            </cursor>
+        </ImageView>
+        <Label layoutX="289.0" layoutY="50.0" text="Name eingeben: " textFill="WHITE">
+            <font>
+                <Font size="35.0"/>
+            </font>
+        </Label>
+        <TextField fx:id="txtNameInput" layoutX="241.0" layoutY="119.0" onAction="#handleInputName" prefHeight="52.0"
+                   prefWidth="334.0" style="-fx-background-color: #333333; -fx-background-radius: 10;"
+                   styleClass="name-input-textfield" stylesheets="@../../../css/style.css">
+            <font>
+                <Font size="19.0"/>
+            </font>
+            <cursor>
+                <Cursor fx:constant="TEXT"/>
+            </cursor>
+        </TextField>
+        <Button layoutX="596.0" layoutY="123.0" mnemonicParsing="false" onAction="#goToHighscoreScreen"
+                styleClass="name-input-button" stylesheets="@../../../css/style.css" text="Fertig">
+            <cursor>
+                <Cursor fx:constant="HAND"/>
+            </cursor>
+        </Button>
+        <GridPane fx:id="keyboardPane" alignment="CENTER" hgap="10.0" layoutX="-1.0" layoutY="202.0"
+                  maxHeight="-Infinity" maxWidth="-Infinity" minHeight="-Infinity" minWidth="-Infinity"
+                  prefHeight="277.0" prefWidth="802.0" style="-fx-background-color: #D1D1D1;" vgap="10.0"
+                  visible="false">
+            <columnConstraints>
+                <ColumnConstraints hgrow="SOMETIMES" minWidth="10.0" prefWidth="100.0"/>
+                <ColumnConstraints hgrow="SOMETIMES" minWidth="10.0" prefWidth="100.0"/>
+                <ColumnConstraints hgrow="SOMETIMES" minWidth="10.0" prefWidth="100.0"/>
+                <ColumnConstraints hgrow="SOMETIMES" minWidth="10.0" prefWidth="100.0"/>
+                <ColumnConstraints hgrow="SOMETIMES" minWidth="10.0" prefWidth="100.0"/>
+                <ColumnConstraints hgrow="SOMETIMES" minWidth="10.0" prefWidth="100.0"/>
+                <ColumnConstraints hgrow="SOMETIMES" minWidth="10.0" prefWidth="100.0"/>
+                <ColumnConstraints hgrow="SOMETIMES" minWidth="10.0" prefWidth="100.0"/>
+                <ColumnConstraints hgrow="SOMETIMES" minWidth="10.0" prefWidth="100.0"/>
+                <ColumnConstraints hgrow="SOMETIMES" minWidth="10.0" prefWidth="100.0"/>
+                <ColumnConstraints hgrow="SOMETIMES" minWidth="10.0" prefWidth="100.0"/>
+            </columnConstraints>
+            <rowConstraints>
+                <RowConstraints minHeight="10.0" prefHeight="30.0" vgrow="SOMETIMES"/>
+                <RowConstraints minHeight="10.0" prefHeight="30.0" vgrow="SOMETIMES"/>
+                <RowConstraints minHeight="10.0" prefHeight="30.0" vgrow="SOMETIMES"/>
+                <RowConstraints minHeight="10.0" prefHeight="30.0" vgrow="SOMETIMES"/>
+                <RowConstraints minHeight="10.0" prefHeight="30.0" vgrow="SOMETIMES"/>
+            </rowConstraints>
+            <children>
+                <Button fx:id="q" maxHeight="-Infinity" maxWidth="-Infinity" minHeight="97.0" minWidth="187.0"
+                        mnemonicParsing="false" onAction="#keyPressed" prefHeight="97.0" prefWidth="187.0"
+                        styleClass="keyboardlayout" text="q" GridPane.rowIndex="1"/>
+                <Button fx:id="w" maxHeight="-Infinity" maxWidth="-Infinity" minHeight="97.0" minWidth="187.0"
+                        mnemonicParsing="false" onAction="#keyPressed" prefHeight="97.0" prefWidth="187.0"
+                        styleClass="keyboardlayout" text="w" GridPane.columnIndex="1" GridPane.rowIndex="1"/>
+                <Button maxHeight="-Infinity" maxWidth="-Infinity" minHeight="97.0" minWidth="187.0"
+                        mnemonicParsing="false" onAction="#keyPressed" prefHeight="97.0" prefWidth="187.0"
+                        styleClass="keyboardlayout" stylesheets="@../../../css/style.css" text="1"/>
+                <Button maxHeight="-Infinity" maxWidth="-Infinity" minHeight="97.0" minWidth="187.0"
+                        mnemonicParsing="false" onAction="#keyPressed" prefHeight="97.0" prefWidth="187.0"
+                        styleClass="keyboardlayout" text="2" GridPane.columnIndex="1"/>
+                <Button maxHeight="-Infinity" maxWidth="-Infinity" minHeight="97.0" minWidth="187.0"
+                        mnemonicParsing="false" onAction="#keyPressed" prefHeight="97.0" prefWidth="187.0"
+                        styleClass="keyboardlayout" text="3" GridPane.columnIndex="2"/>
+                <Button maxHeight="-Infinity" maxWidth="-Infinity" minHeight="97.0" minWidth="187.0"
+                        mnemonicParsing="false" onAction="#keyPressed" prefHeight="97.0" prefWidth="187.0"
+                        styleClass="keyboardlayout" text="4" GridPane.columnIndex="3"/>
+                <Button maxHeight="-Infinity" maxWidth="-Infinity" minHeight="97.0" minWidth="187.0"
+                        mnemonicParsing="false" onAction="#keyPressed" prefHeight="97.0" prefWidth="187.0"
+                        styleClass="keyboardlayout" text="5" GridPane.columnIndex="4"/>
+                <Button maxHeight="-Infinity" maxWidth="-Infinity" minHeight="97.0" minWidth="187.0"
+                        mnemonicParsing="false" onAction="#keyPressed" prefHeight="97.0" prefWidth="187.0"
+                        styleClass="keyboardlayout" text="6" GridPane.columnIndex="5"/>
+                <Button maxHeight="-Infinity" maxWidth="-Infinity" minHeight="97.0" minWidth="187.0"
+                        mnemonicParsing="false" onAction="#keyPressed" prefHeight="97.0" prefWidth="187.0"
+                        styleClass="keyboardlayout" text="7" GridPane.columnIndex="6"/>
+                <Button maxHeight="-Infinity" maxWidth="-Infinity" minHeight="97.0" minWidth="187.0"
+                        mnemonicParsing="false" onAction="#keyPressed" prefHeight="97.0" prefWidth="187.0"
+                        styleClass="keyboardlayout" text="8" GridPane.columnIndex="7"/>
+                <Button maxHeight="-Infinity" maxWidth="-Infinity" minHeight="97.0" minWidth="187.0"
+                        mnemonicParsing="false" onAction="#keyPressed" prefHeight="97.0" prefWidth="187.0"
+                        styleClass="keyboardlayout" text="9" GridPane.columnIndex="8"/>
+                <Button maxHeight="-Infinity" maxWidth="-Infinity" minHeight="97.0" minWidth="187.0"
+                        mnemonicParsing="false" onAction="#keyPressed" prefHeight="97.0" prefWidth="187.0"
+                        styleClass="keyboardlayout" text="0" GridPane.columnIndex="9"/>
+                <Button fx:id="e" maxHeight="-Infinity" maxWidth="-Infinity" minHeight="97.0" minWidth="187.0"
+                        mnemonicParsing="false" onAction="#keyPressed" prefHeight="97.0" prefWidth="187.0"
+                        styleClass="keyboardlayout" text="e" GridPane.columnIndex="2" GridPane.rowIndex="1"/>
+                <Button fx:id="r" maxHeight="-Infinity" maxWidth="-Infinity" minHeight="97.0" minWidth="187.0"
+                        mnemonicParsing="false" onAction="#keyPressed" prefHeight="97.0" prefWidth="187.0"
+                        styleClass="keyboardlayout" text="r" GridPane.columnIndex="3" GridPane.rowIndex="1"/>
+                <Button fx:id="t" maxHeight="-Infinity" maxWidth="-Infinity" minHeight="97.0" minWidth="187.0"
+                        mnemonicParsing="false" onAction="#keyPressed" prefHeight="97.0" prefWidth="187.0"
+                        styleClass="keyboardlayout" text="t" GridPane.columnIndex="4" GridPane.rowIndex="1"/>
+                <Button fx:id="z" maxHeight="-Infinity" maxWidth="-Infinity" minHeight="97.0" minWidth="187.0"
+                        mnemonicParsing="false" onAction="#keyPressed" prefHeight="97.0" prefWidth="187.0"
+                        styleClass="keyboardlayout" text="z" GridPane.columnIndex="5" GridPane.rowIndex="1"/>
+                <Button fx:id="u" maxHeight="-Infinity" maxWidth="-Infinity" minHeight="97.0" minWidth="187.0"
+                        mnemonicParsing="false" onAction="#keyPressed" prefHeight="97.0" prefWidth="187.0"
+                        styleClass="keyboardlayout" text="u" GridPane.columnIndex="6" GridPane.rowIndex="1"/>
+                <Button fx:id="i" maxHeight="-Infinity" maxWidth="-Infinity" minHeight="97.0" minWidth="187.0"
+                        mnemonicParsing="false" onAction="#keyPressed" prefHeight="97.0" prefWidth="187.0"
+                        styleClass="keyboardlayout" text="i" GridPane.columnIndex="7" GridPane.rowIndex="1"/>
+                <Button fx:id="o" maxHeight="-Infinity" maxWidth="-Infinity" minHeight="97.0" minWidth="187.0"
+                        mnemonicParsing="false" onAction="#keyPressed" prefHeight="97.0" prefWidth="187.0"
+                        styleClass="keyboardlayout" text="o" GridPane.columnIndex="8" GridPane.rowIndex="1"/>
+                <Button fx:id="p" maxHeight="-Infinity" maxWidth="-Infinity" minHeight="97.0" minWidth="187.0"
+                        mnemonicParsing="false" onAction="#keyPressed" prefHeight="97.0" prefWidth="187.0"
+                        styleClass="keyboardlayout" text="p" GridPane.columnIndex="9" GridPane.rowIndex="1"/>
+                <Button fx:id="ue" maxHeight="-Infinity" maxWidth="-Infinity" minHeight="97.0" minWidth="187.0"
+                        mnemonicParsing="false" onAction="#keyPressed" prefHeight="97.0" prefWidth="187.0"
+                        styleClass="keyboardlayout" text="ü" GridPane.columnIndex="10" GridPane.rowIndex="1"/>
+                <Button fx:id="btnDel" mnemonicParsing="false" onAction="#toggleDelete"
+                        styleClass="keyboardlayout-special" text="Del" GridPane.columnIndex="10"/>
+                <Button fx:id="a" maxHeight="-Infinity" maxWidth="-Infinity" minHeight="97.0" minWidth="187.0"
+                        mnemonicParsing="false" onAction="#keyPressed" prefHeight="97.0" prefWidth="187.0"
+                        styleClass="keyboardlayout" text="a" GridPane.rowIndex="2"/>
+                <Button fx:id="s" maxHeight="-Infinity" maxWidth="-Infinity" minHeight="97.0" minWidth="187.0"
+                        mnemonicParsing="false" onAction="#keyPressed" prefHeight="97.0" prefWidth="187.0"
+                        styleClass="keyboardlayout" text="s" GridPane.columnIndex="1" GridPane.rowIndex="2"/>
+                <Button fx:id="d" maxHeight="-Infinity" maxWidth="-Infinity" minHeight="97.0" minWidth="187.0"
+                        mnemonicParsing="false" onAction="#keyPressed" prefHeight="97.0" prefWidth="187.0"
+                        styleClass="keyboardlayout" text="d" GridPane.columnIndex="2" GridPane.rowIndex="2"/>
+                <Button fx:id="f" maxHeight="-Infinity" maxWidth="-Infinity" minHeight="97.0" minWidth="187.0"
+                        mnemonicParsing="false" onAction="#keyPressed" prefHeight="97.0" prefWidth="187.0"
+                        styleClass="keyboardlayout" text="f" GridPane.columnIndex="3" GridPane.rowIndex="2"/>
+                <Button fx:id="g" maxHeight="-Infinity" maxWidth="-Infinity" minHeight="97.0" minWidth="187.0"
+                        mnemonicParsing="false" onAction="#keyPressed" prefHeight="97.0" prefWidth="187.0"
+                        styleClass="keyboardlayout" text="g" GridPane.columnIndex="4" GridPane.rowIndex="2"/>
+                <Button fx:id="h" maxHeight="-Infinity" maxWidth="-Infinity" minHeight="97.0" minWidth="187.0"
+                        mnemonicParsing="false" onAction="#keyPressed" prefHeight="97.0" prefWidth="187.0"
+                        styleClass="keyboardlayout" text="h" GridPane.columnIndex="5" GridPane.rowIndex="2"/>
+                <Button fx:id="j" maxHeight="-Infinity" maxWidth="-Infinity" minHeight="97.0" minWidth="187.0"
+                        mnemonicParsing="false" onAction="#keyPressed" prefHeight="97.0" prefWidth="187.0"
+                        styleClass="keyboardlayout" text="j" GridPane.columnIndex="6" GridPane.rowIndex="2"/>
+                <Button fx:id="k" maxHeight="-Infinity" maxWidth="-Infinity" minHeight="97.0" minWidth="187.0"
+                        mnemonicParsing="false" onAction="#keyPressed" prefHeight="97.0" prefWidth="187.0"
+                        styleClass="keyboardlayout" text="k" GridPane.columnIndex="7" GridPane.rowIndex="2"/>
+                <Button fx:id="l" maxHeight="-Infinity" maxWidth="-Infinity" minHeight="97.0" minWidth="187.0"
+                        mnemonicParsing="false" onAction="#keyPressed" prefHeight="97.0" prefWidth="187.0"
+                        styleClass="keyboardlayout" text="l" GridPane.columnIndex="8" GridPane.rowIndex="2"/>
+                <Button fx:id="oe" maxHeight="-Infinity" maxWidth="-Infinity" minHeight="97.0" minWidth="187.0"
+                        mnemonicParsing="false" onAction="#keyPressed" prefHeight="97.0" prefWidth="187.0"
+                        styleClass="keyboardlayout" text="ö" GridPane.columnIndex="9" GridPane.rowIndex="2"/>
+                <Button fx:id="ae" maxHeight="-Infinity" maxWidth="-Infinity" minHeight="97.0" minWidth="187.0"
+                        mnemonicParsing="false" onAction="#keyPressed" prefHeight="97.0" prefWidth="187.0"
+                        styleClass="keyboardlayout" text="ä" GridPane.columnIndex="10" GridPane.rowIndex="2"/>
+                <Button fx:id="y" maxHeight="-Infinity" maxWidth="-Infinity" minHeight="97.0" minWidth="187.0"
+                        mnemonicParsing="false" onAction="#keyPressed" prefHeight="97.0" prefWidth="187.0"
+                        styleClass="keyboardlayout" text="y" GridPane.columnIndex="2" GridPane.rowIndex="3"/>
+                <Button maxHeight="-Infinity" maxWidth="-Infinity" minHeight="97.0" minWidth="187.0"
+                        mnemonicParsing="false" onAction="#keyPressed" prefHeight="97.0" prefWidth="187.0"
+                        styleClass="keyboardlayout" text="x" GridPane.columnIndex="3" GridPane.rowIndex="3" fx:id="x"/>
+                <Button fx:id="c" maxHeight="-Infinity" maxWidth="-Infinity" minHeight="97.0" minWidth="187.0"
+                        mnemonicParsing="false" onAction="#keyPressed" prefHeight="97.0" prefWidth="187.0"
+                        styleClass="keyboardlayout" text="c" GridPane.columnIndex="4" GridPane.rowIndex="3"/>
+                <Button fx:id="v" maxHeight="-Infinity" maxWidth="-Infinity" minHeight="97.0" minWidth="187.0"
+                        mnemonicParsing="false" onAction="#keyPressed" prefHeight="97.0" prefWidth="187.0"
+                        styleClass="keyboardlayout" text="v" GridPane.columnIndex="5" GridPane.rowIndex="3"/>
+                <Button fx:id="b" maxHeight="-Infinity" maxWidth="-Infinity" minHeight="97.0" minWidth="187.0"
+                        mnemonicParsing="false" onAction="#keyPressed" prefHeight="97.0" prefWidth="187.0"
+                        styleClass="keyboardlayout" text="b" GridPane.columnIndex="6" GridPane.rowIndex="3"/>
+                <Button fx:id="n" maxHeight="-Infinity" maxWidth="-Infinity" minHeight="97.0" minWidth="187.0"
+                        mnemonicParsing="false" onAction="#keyPressed" prefHeight="97.0" prefWidth="187.0"
+                        styleClass="keyboardlayout" text="n" GridPane.columnIndex="7" GridPane.rowIndex="3"/>
+                <Button fx:id="m" maxHeight="-Infinity" maxWidth="-Infinity" minHeight="97.0" minWidth="187.0"
+                        mnemonicParsing="false" onAction="#keyPressed" prefHeight="97.0" prefWidth="187.0"
+                        styleClass="keyboardlayout" text="m" GridPane.columnIndex="8" GridPane.rowIndex="3"/>
+                <Button fx:id="btnCaps" maxHeight="-Infinity" maxWidth="-Infinity" minHeight="97.0" minWidth="187.0"
+                        mnemonicParsing="false" onAction="#toggleCapsLock" prefHeight="97.0" prefWidth="187.0"
+                        styleClass="keyboardlayout-cap" text="^" GridPane.rowIndex="3">
+                    <opaqueInsets>
+                        <Insets/>
+                    </opaqueInsets>
+                </Button>
+                <Button fx:id="btnSpace" maxHeight="-Infinity" maxWidth="-Infinity" minHeight="97.0" minWidth="187.0"
+                        mnemonicParsing="false" onAction="#toggleSpace" prefHeight="97.0" prefWidth="187.0"
+                        styleClass="keyboardlayout-backspace" GridPane.columnIndex="3" GridPane.rowIndex="4"/>
+            </children>
+            <padding>
+                <Insets bottom="3.0" left="20.0" right="6.0" top="3.0"/>
+            </padding>
+            <cursor>
+                <Cursor fx:constant="HAND"/>
+            </cursor>
+        </GridPane>
+        <Label fx:id="lblWarning" layoutX="264.0" layoutY="29.0" prefHeight="24.0" prefWidth="268.0" textFill="#cd1d1d">
+            <font>
+                <Font size="19.0"/>
+            </font>
+        </Label>
+    </children>
 </AnchorPane>
.loading-pane {
    -fx-pref-width: 800;
    -fx-pref-height: 480;
    -fx-background-image: url(".././images/LogoConnectnCharge.png");
    -fx-background-size: cover;
}

.loading-pane .loading-button {
    -fx-min-width: 800px;
    -fx-min-height: 480px;
    -fx-max-width: 800px;
    -fx-max-height: 480px;
    -fx-background-color: transparent;
}

.root-pane {
    -fx-padding: 10;
    -fx-font-family: 'Lato Light';
    -fx-font-size: 16;
    -fx-pref-width: 800;
    -fx-pref-height: 480;
    -fx-background-color: #1E1E1E;
    -fx-background-size: cover;
}

.root-pane .countDown-label {
    -fx-font-size: 152px;
    -fx-text-fill: #FFFFFF;
    -fx-alignment: center;
}

.root-pane .story-label {
    -fx-text-fill: #000000;
    -fx-background-color: transparent;
    -fx-font-size: 15;
    -fx-wrap-text: true;
    -fx-wrap-width: 355.99999999999994;
}

.root-pane .button {
    -fx-background-radius: 5em;
    -fx-min-width: 400px;
    -fx-min-height: 400px;
    -fx-max-width: 400px;
    -fx-max-height: 400px;
    -fx-background-color: transparent;
}

.root-pane .standard-first-button {
    -fx-background-color: #f4e158;
    -fx-background-radius: 11px;
    -fx-min-width: 175px;
    -fx-min-height: 45px;
    -fx-max-width: 175px;
    -fx-max-height: 45px;
    -fx-padding: 10;
    -fx-font-family: 'Lato Light';
    -fx-font-size: 19;
}

.root-pane .standard-second-button {
<<<<<<< HEAD
    -fx-background-color: #1E1E1E;
    -fx-min-width: 175px;
    -fx-min-height: 43px;
    -fx-max-width: 175px;
    -fx-max-height: 43px;
    -fx-padding: 0;
=======
    -fx-background-color: transparent;
    -fx-min-width: 211px;
    -fx-min-height: 52px;
    -fx-max-width: 211px;
    -fx-max-height: 52px;
    -fx-padding: 10;
>>>>>>> beb544e1
    -fx-font-family: 'Lato Light';
    -fx-font-size: 19;
    -fx-border-color: #3C3C3C;
    -fx-border-width: 3px;
    -fx-border-radius: 11px;
    -fx-text-fill: #FFFFFF;
}

.root-pane .name-input-textfield {
    -fx-text-fill: #919191;
    -fx-padding-left: 5;
}

.root-pane .end-screen-label {
    -fx-font-size: 35px;
    -fx-text-fill: #ffffff;
    -fx-font-style: bold;
}

.root-pane .standard-third-button {
    -fx-background-color: #969696;
    -fx-min-width: 200px;
    -fx-min-height: 45px;
    -fx-max-width: 200px;
    -fx-max-height: 45px;
    -fx-padding: 0;
    -fx-font-family: 'Lato Light';
    -fx-font-size: 19;
    -fx-border-color: #E9E9E9;
    -fx-border-width: 3px;
    -fx-border-radius: 11px;
    -fx-text-fill: #FFFFFF;
}

.root-pane .rangliste-button{
    -fx-background-color: #969696;
    -fx-background-radius: 11px;
    -fx-border-color: #E9E9E9;
    -fx-border-radius: 11px;
    -fx-border-width: 2px;
    -fx-min-width: 175px;
    -fx-min-height: 50px;
    -fx-max-width: 175px;
    -fx-max-height: 50px;
    -fx-padding: 10;
    -fx-font-family: 'Lato Light';
    -fx-font-size: 19;
}

.root-pane .play-again-button{
    -fx-background-color: #f4e158;
    -fx-background-radius: 11px;
    -fx-min-width: 175px;
    -fx-min-height: 50px;
    -fx-max-width: 175px;
    -fx-max-height: 50px;
    -fx-padding: 10;
    -fx-font-family: 'Lato Light';
    -fx-font-size: 19;
}

.root-pane .name-input-button {
    -fx-background-color: #1E1E1E;
    -fx-min-width: 111px;
    -fx-min-height: 45px;
    -fx-max-width: 111px;
    -fx-max-height: 45px;
    -fx-padding: 0;
    -fx-font-family: 'Lato Light';
    -fx-font-size: 19;
    -fx-border-color: #F4E158;
    -fx-border-width: 3px;
    -fx-border-radius: 11px;
    -fx-text-fill: #F4E158;
}

.root-pane .keyboardlayout {
    -fx-text-fill: #000000;
    -fx-min-width: 45px;
    -fx-min-height: 45px;
    -fx-max-width: 45px;
    -fx-max-height: 45px;
    -fx-background-radius: 5px;
    -fx-background-color: #FFFFFF;
    -fx-font-family: 'Lato Light';
    -fx-font-size: 19;
    -fx-end-margin: 0;
    -fx-start-margin: 0;
}

.root-pane .keyboardlayout-cap {
    -fx-text-fill: #000000;
    -fx-min-width: 60px;
    -fx-min-height: 45px;
    -fx-max-width: 60px;
    -fx-max-height: 45px;
    -fx-background-radius: 5px;
    -fx-background-color: #FFFFFF;
    -fx-font-family: 'Lato Light';
    -fx-font-size: 25;
    -fx-end-margin: 0;
    -fx-start-margin: 0;
    -fx-font-weight: bold;
}

.root-pane .keyboardlayout-special {
    -fx-text-fill: #000000;
    -fx-min-width: 60px;
    -fx-min-height: 45px;
    -fx-max-width: 60px;
    -fx-max-height: 45px;
    -fx-background-radius: 5px;
    -fx-background-color: #FFFFFF;
    -fx-font-family: 'Lato Light';
    -fx-font-size: 19;
    -fx-end-margin: 0;
    -fx-start-margin: 0;
    -fx-font-weight: bold;
}

.root-pane .keyboardlayout-backspace {
    -fx-text-fill: #000000;
    -fx-min-width: 259px;
    -fx-min-height: 45px;
    -fx-max-width: 259px;
    -fx-max-height: 45px;
    -fx-background-radius: 5px;
    -fx-background-color: #FFFFFF;
    -fx-font-family: 'Lato Light';
    -fx-font-size: 19;
    -fx-end-margin: 0;
    -fx-start-margin: 0;
    -fx-font-weight: bold;
}

.root-pane .standard-menu-button {
    -fx-layoutX: 741;
    -fx-layoutY: 15;
    -fx-min-width: 43px;
    -fx-min-height: 43px;
    -fx-max-width: 43px;
    -fx-max-height: 43px;
    -fx-background-image: url(".././images/HbMenue.png");
}

.root-pane .standard-help-button {
    -fx-layoutX: 50;
    -fx-layoutY: 15;
    -fx-min-width: 45px;
    -fx-min-height: 45px;
    -fx-max-width: 45px;
    -fx-max-height: 45px;
    -fx-background-image: url(".././images/HelpIcon.png");
}

.root-pane .standard-xclose-button {
    -fx-layoutX: 741;
    -fx-layoutY: 15;
    -fx-min-width: 45px;
    -fx-min-height: 45px;
    -fx-max-width: 45px;
    -fx-max-height: 45px;
    -fx-background-image: url(".././images/XClose.png");
}

.root-pane .right-circle {
    -fx-layoutX: 793;
    -fx-layoutY: 0;
    -fx-min-width: 98px;
    -fx-min-height: 98px;
    -fx-max-width: 98px;
    -fx-max-height: 98px;
    -fx-background-color: #FFFFFF;
}

.root-pane .left-circle {
    -fx-layoutX: 50;
    -fx-layoutY: 0;
    -fx-min-width: 98px;
    -fx-min-height: 98px;
    -fx-max-width: 98px;
    -fx-max-height: 98px;
    -fx-background-color: #FFFFFF;
}


.root-pane .help-text-area {
    -fx-wrap-text: true;
    -fx-min-width: 589px;
    -fx-min-height: 200px;
    -fx-max-width: 589px;
    -fx-max-height: 200px;
    -fx-control-inner-background: #1E1E1E;
    -fx-text-fill: #FFFFFF;
    -fx-border-color: transparent;
}

.popup-pane {
    -fx-min-width: 515px;
    -fx-min-height: 265px;
    -fx-max-width: 515px;
    -fx-max-height: 265px;
    -fx-background-color: #F9F9F9;
    -fx-background-size: cover;
    -fx-background-radius: 15px;
}

.popup-pane .pane-shadow {
    -fx-min-width: 800px;
    -fx-min-height: 480px;
    -fx-max-width: 800px;
    -fx-max-height: 480px;
    -fx-background-color: #00022e89;
}

.menu-pane {
    -fx-min-width: 300 pxpx;
    -fx-min-height: 480px;
    -fx-max-width: 300 pxpx;
    -fx-max-height: 480px;
    -fx-background-color: #f4e158;
    -fx-background-size: cover;
    -fx-background-radius: 25px;
    -fx-layoutX: 0;
    -fx-layoutY: 0;
}

.menu-pane .info-text {
    -fx-min-width: 165px;
    -fx-min-height: 43px;
    -fx-max-width: 165px;
    -fx-max-height: 43px;
    -fx-alignment: left;
}

.menu-pane .info-icon-size {
    -fx-min-width: 26px;
    -fx-min-height: 27px;
    -fx-max-width: 26px;
    -fx-max-height: 27px;
}

.menu-pane .info-icon-admin {
    -fx-background-image: url(.././images/admin.png);
}

.menu-pane .info-icon-cup {
    -fx-background-image: url(.././images/cup.png);
}

.menu-pane .info-icon-medalstar {
    -fx-background-image: url(.././images/medalstar.png);
}



<|MERGE_RESOLUTION|>--- conflicted
+++ resolved
@@ -59,21 +59,12 @@
 }
 
 .root-pane .standard-second-button {
-<<<<<<< HEAD
-    -fx-background-color: #1E1E1E;
+    -fx-background-color: transparent;
     -fx-min-width: 175px;
     -fx-min-height: 43px;
     -fx-max-width: 175px;
     -fx-max-height: 43px;
     -fx-padding: 0;
-=======
-    -fx-background-color: transparent;
-    -fx-min-width: 211px;
-    -fx-min-height: 52px;
-    -fx-max-width: 211px;
-    -fx-max-height: 52px;
-    -fx-padding: 10;
->>>>>>> beb544e1
     -fx-font-family: 'Lato Light';
     -fx-font-size: 19;
     -fx-border-color: #3C3C3C;
@@ -108,7 +99,7 @@
     -fx-text-fill: #FFFFFF;
 }
 
-.root-pane .rangliste-button{
+.root-pane .rangliste-button {
     -fx-background-color: #969696;
     -fx-background-radius: 11px;
     -fx-border-color: #E9E9E9;
@@ -123,7 +114,7 @@
     -fx-font-size: 19;
 }
 
-.root-pane .play-again-button{
+.root-pane .play-again-button {
     -fx-background-color: #f4e158;
     -fx-background-radius: 11px;
     -fx-min-width: 175px;

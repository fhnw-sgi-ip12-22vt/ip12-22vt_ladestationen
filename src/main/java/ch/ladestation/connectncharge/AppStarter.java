package ch.ladestation.connectncharge;

import ch.ladestation.connectncharge.controller.PUIController;
import ch.ladestation.connectncharge.controller.StageHandler;
import javafx.application.Application;
import javafx.stage.Stage;

import java.io.IOException;

public class AppStarter extends Application {
    public static void main(String[] args) {
<<<<<<< HEAD
       // PUIController pc = new PUIController();
=======
        //PUIController pc = new PUIController();
>>>>>>> 8591be50
        launch();
    }

    @Override
    public void start(Stage stage) throws IOException {
<<<<<<< HEAD
        try {
            FXMLLoader fxmlLoader = new FXMLLoader(
                    AppStarter.class.getResource("/ch/ladestation/connectncharge/endscreen.fxml"));
            Scene scene = new Scene(fxmlLoader.load());

            scene.getStylesheets().add("src/main/resources/css/style.css");
            stage.setTitle("Connect 'n Charge");
            stage.setMaximized(true);
            stage.setFullScreen(true);
            stage.setResizable(false);
            stage.setScene(scene);
            stage.show();
        } catch (Exception e) {
            e.printStackTrace();
        }
=======
        StageHandler.openStage("/ch/ladestation/connectncharge/loadingscreen.fxml", "/css/style.css", stage);
>>>>>>> 8591be50
    }
}<|MERGE_RESOLUTION|>--- conflicted
+++ resolved
@@ -1,28 +1,24 @@
 package ch.ladestation.connectncharge;
 
 import ch.ladestation.connectncharge.controller.PUIController;
-import ch.ladestation.connectncharge.controller.StageHandler;
 import javafx.application.Application;
+import javafx.fxml.FXMLLoader;
+import javafx.scene.Scene;
 import javafx.stage.Stage;
 
 import java.io.IOException;
 
 public class AppStarter extends Application {
     public static void main(String[] args) {
-<<<<<<< HEAD
-       // PUIController pc = new PUIController();
-=======
-        //PUIController pc = new PUIController();
->>>>>>> 8591be50
+        PUIController pc = new PUIController();
         launch();
     }
 
     @Override
     public void start(Stage stage) throws IOException {
-<<<<<<< HEAD
         try {
             FXMLLoader fxmlLoader = new FXMLLoader(
-                    AppStarter.class.getResource("/ch/ladestation/connectncharge/endscreen.fxml"));
+                    AppStarter.class.getResource("/ch/ladestation/connectncharge/spielpage.fxml"));
             Scene scene = new Scene(fxmlLoader.load());
 
             scene.getStylesheets().add("src/main/resources/css/style.css");
@@ -35,8 +31,5 @@
         } catch (Exception e) {
             e.printStackTrace();
         }
-=======
-        StageHandler.openStage("/ch/ladestation/connectncharge/loadingscreen.fxml", "/css/style.css", stage);
->>>>>>> 8591be50
     }
 }
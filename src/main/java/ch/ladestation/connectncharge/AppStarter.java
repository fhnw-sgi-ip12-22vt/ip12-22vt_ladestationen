--- conflicted
+++ resolved
@@ -46,10 +46,6 @@
         StageHandler.setStage(stage);
         StageHandler.setController(controller);
         //StageHandler.setController(new ApplicationController(new Game()));
-<<<<<<< HEAD
-        StageHandler.openStage("/ch/ladestation/connectncharge/helppage.fxml", "/css/style.css");
-=======
         StageHandler.openStage("/ch/ladestation/connectncharge/loadingpage.fxml", "/css/style.css");
->>>>>>> 1aaffac4
     }
 }
package ch.ladestation.connectncharge;

<<<<<<< HEAD
import ch.ladestation.connectncharge.controller.PUIController;
=======
//import ch.ladestation.connectncharge.controller.PUIController;
import ch.ladestation.connectncharge.controller.StageHandler;
>>>>>>> beb544e1
import javafx.application.Application;
import javafx.fxml.FXMLLoader;
import javafx.scene.Scene;
import javafx.stage.Stage;

import java.io.IOException;

public class AppStarter extends Application {
    public static void main(String[] args) {
        //PUIController pc = new PUIController();
        launch();
    }

    @Override
    public void start(Stage stage) throws IOException {
<<<<<<< HEAD
        try {
            FXMLLoader fxmlLoader = new FXMLLoader(
                    AppStarter.class.getResource("/ch/ladestation/connectncharge/nameinput.fxml"));
            Scene scene = new Scene(fxmlLoader.load());

            scene.getStylesheets().add("src/main/resources/css/style.css");
            stage.setTitle("Connect 'n Charge");
            stage.setMaximized(true);
            stage.setFullScreen(true);
            stage.setResizable(false);
            stage.setScene(scene);
            stage.show();
        } catch (Exception e) {
            e.printStackTrace();
        }
=======
        StageHandler.openStage("/ch/ladestation/connectncharge/loadingpage.fxml", "/css/style.css", stage);
>>>>>>> beb544e1
    }
}<|MERGE_RESOLUTION|>--- conflicted
+++ resolved
@@ -1,11 +1,8 @@
 package ch.ladestation.connectncharge;
 
-<<<<<<< HEAD
-import ch.ladestation.connectncharge.controller.PUIController;
-=======
 //import ch.ladestation.connectncharge.controller.PUIController;
+
 import ch.ladestation.connectncharge.controller.StageHandler;
->>>>>>> beb544e1
 import javafx.application.Application;
 import javafx.fxml.FXMLLoader;
 import javafx.scene.Scene;
@@ -21,24 +18,6 @@
 
     @Override
     public void start(Stage stage) throws IOException {
-<<<<<<< HEAD
-        try {
-            FXMLLoader fxmlLoader = new FXMLLoader(
-                    AppStarter.class.getResource("/ch/ladestation/connectncharge/nameinput.fxml"));
-            Scene scene = new Scene(fxmlLoader.load());
-
-            scene.getStylesheets().add("src/main/resources/css/style.css");
-            stage.setTitle("Connect 'n Charge");
-            stage.setMaximized(true);
-            stage.setFullScreen(true);
-            stage.setResizable(false);
-            stage.setScene(scene);
-            stage.show();
-        } catch (Exception e) {
-            e.printStackTrace();
-        }
-=======
-        StageHandler.openStage("/ch/ladestation/connectncharge/loadingpage.fxml", "/css/style.css", stage);
->>>>>>> beb544e1
+        StageHandler.openStage("/ch/ladestation/connectncharge/nameinput.fxml", "/css/style.css", stage);
     }
 }
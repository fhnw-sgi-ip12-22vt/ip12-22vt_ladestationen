--- conflicted
+++ resolved
@@ -1,18 +1,14 @@
 package ch.ladestation.connectncharge;
 
-<<<<<<< HEAD
 //import ch.ladestation.connectncharge.controller.PUIController;
 import ch.ladestation.connectncharge.controller.StageHandler;
-=======
 import ch.ladestation.connectncharge.controller.ApplicationController;
-import ch.ladestation.connectncharge.controller.SpielPageController;
 import ch.ladestation.connectncharge.model.Game;
 import ch.ladestation.connectncharge.model.Node;
 import ch.ladestation.connectncharge.pui.GamePUI;
 import ch.ladestation.connectncharge.util.Pi4JContext;
 import ch.ladestation.connectncharge.util.mvcbase.MvcLogger;
 import com.pi4j.context.Context;
->>>>>>> 2dcdc270
 import javafx.application.Application;
 import javafx.stage.Stage;
 
@@ -24,10 +20,7 @@
     private static ApplicationController controller;
 
     public static void main(String[] args) {
-<<<<<<< HEAD
-        //PUIController pc = new PUIController();
-=======
-        Context pi4J = Pi4JContext.createContext();
+        /*Context pi4J = Pi4JContext.createContext();
 
         controller = new ApplicationController(new Game());
         var gPUI = new GamePUI(controller, pi4J);
@@ -53,33 +46,12 @@
             controller.shutdown();
             pi4J.shutdown();
             LOGGER.logInfo("App stopped");
-        }));
->>>>>>> 2dcdc270
+        }));*/
         launch();
     }
 
     @Override
     public void start(Stage stage) throws IOException {
-<<<<<<< HEAD
         StageHandler.openStage("/ch/ladestation/connectncharge/loadingpage.fxml", "/css/style.css", stage);
-=======
-        try {
-            FXMLLoader fxmlLoader =
-                new FXMLLoader(AppStarter.class.getResource("/ch/ladestation/connectncharge/spielpage.fxml"));
-            Scene scene = new Scene(fxmlLoader.load());
-            SpielPageController gameController = fxmlLoader.getController();
-            gameController.setController(controller);
-
-            scene.getStylesheets().add("src/main/resources/css/style.css");
-            stage.setTitle("Connect 'n Charge");
-            stage.setMaximized(true);
-            stage.setFullScreen(true);
-            stage.setResizable(false);
-            stage.setScene(scene);
-            stage.show();
-        } catch (Exception e) {
-            e.printStackTrace();
-        }
->>>>>>> 2dcdc270
     }
 }
--- conflicted
+++ resolved
@@ -53,26 +53,8 @@
 
     @Override
     public void start(Stage stage) throws IOException {
-<<<<<<< HEAD
-        try {
-            FXMLLoader fxmlLoader = new FXMLLoader(
-                    AppStarter.class.getResource("/ch/ladestation/connectncharge/helppage.fxml"));
-            Scene scene = new Scene(fxmlLoader.load());
-
-            scene.getStylesheets().add("src/main/resources/css/style.css");
-            stage.setTitle("Connect 'n Charge");
-            stage.setMaximized(true);
-            stage.setFullScreen(true);
-            stage.setResizable(false);
-            stage.setScene(scene);
-            stage.show();
-        } catch (Exception e) {
-            e.printStackTrace();
-        }
-=======
         StageHandler.setStage(stage);
         StageHandler.setController(controller);
         StageHandler.openStage("/ch/ladestation/connectncharge/loadingpage.fxml", "/css/style.css");
->>>>>>> 59b52a17
     }
 }
--- conflicted
+++ resolved
@@ -18,11 +18,7 @@
     public void start(Stage stage) throws IOException {
         try {
             FXMLLoader fxmlLoader = new FXMLLoader(
-<<<<<<< HEAD
                     AppStarter.class.getResource("/ch/ladestation/connectncharge/spielpage.fxml"));
-=======
-                AppStarter.class.getResource("/ch/ladestation/connectncharge/loadingscreen.fxml"));
->>>>>>> 96de99a8
             Scene scene = new Scene(fxmlLoader.load());
 
             scene.getStylesheets().add("src/main/resources/css/style.css");

package ch.ladestation.connectncharge.pui;

import ch.ladestation.connectncharge.controller.ApplicationController;
import ch.ladestation.connectncharge.model.game.gamelogic.Edge;
import ch.ladestation.connectncharge.model.game.gamelogic.Game;
import ch.ladestation.connectncharge.model.game.gamelogic.Node;
import ch.ladestation.connectncharge.model.game.gamelogic.Segment;
import ch.ladestation.connectncharge.services.file.CSVReader;
import ch.ladestation.connectncharge.util.mvcbase.PuiBase;
import com.github.mbelling.ws281x.Color;
import com.github.mbelling.ws281x.LedStrip;
import com.github.mbelling.ws281x.LedStripType;
import com.github.mbelling.ws281x.Ws281xLedStrip;
import com.pi4j.context.Context;
import com.pi4j.io.gpio.digital.DigitalInput;
import com.pi4j.io.gpio.digital.PullResistance;
import com.pi4j.io.spi.Spi;
import com.pi4j.io.spi.SpiBus;

import java.io.IOException;
import java.util.*;
import java.util.logging.Logger;

public class GamePUI extends PuiBase<Game, ApplicationController> {

    /**
     * Logger instance
     */
    private final Logger logger = Logger.getLogger(getClass().getName());
    private final String hOUSEFLAG = "H";

    private List<MCP23S17> chips;
    private LedStrip ledStrip;

    private List<Edge> edges;
    private List<Node> nodes;
    private Map<Integer, Map<Integer, Edge>> pinToEdgeLUT;
    private Map<Integer, Segment> segmentIdLUT;
    private DigitalInput[] interruptPins;
    private Spi spiInterface;
    private Game modelInstance;

    public GamePUI(ApplicationController controller, Context pi4J) {
        this(controller, pi4J, null);
    }

    public GamePUI(ApplicationController controller, Context pi4J, Ws281xLedStrip ledStrip) {
        super(controller, pi4J);
        if (ledStrip != null) {
            this.ledStrip = ledStrip;
        } else {
            this.ledStrip = setupLEDStrip();
        }
        setupOwnModelToUiBindings(this.modelInstance);
    }

    /**
     * Will set up and initialise the LED-Strip
     *
     * @return the {@link LedStrip} object
     */
    private static LedStrip setupLEDStrip() {
        LedStrip ledStrip = new Ws281xLedStrip(845, 10, 800000, 10, false, LedStripType.WS2811_STRIP_GRB, true);
        return ledStrip;
    }

    @Override
    public void initializeParts() {
        this.chips = setupGPIOExtensionICs(pi4J);
        this.edges = new ArrayList<>();
        this.nodes = new ArrayList<>();
        this.segmentIdLUT = new HashMap<>();
        this.pinToEdgeLUT = new HashMap<>();
        instanceSegments();
    }

    @Override
    public void setupUiToActionBindings(ApplicationController controller) {
        addInterruptsToPinViews(controller);
    }

    /**
<<<<<<< HEAD
     * this is only used to store the model instance to call
     * {@link GamePUI#setupOwnModelToUiBindings(Game)} later, because
     * otherwise it is impossible to mock the LED-strip class.
     * <p>
     * If the mock is passed to the Ctor
     * it cannot be assigned to {@code this.ledstrip} in time before super calls
     * setupModelToUiBindings(). So instead call it later but store the model until then.
     *
=======
     * This method binds the model reactively to the ledstrips.
>>>>>>> 8d25c773
     * @param model
     */
    @Override
    public void setupModelToUiBindings(Game model) {
        this.modelInstance = model;
    }

    public void setupOwnModelToUiBindings(Game model) {
        onChangeOf(model.activatedEdges).execute(((oldValue, newValue) -> {
            synchronized (ledStrip) {
                changeMultipleLEDSegmentState(oldValue, false);
                changeMultipleLEDSegmentState(newValue, true);
                ledStrip.render();
            }
        }));

        onChangeOf(model.terminals).execute(((oldValue, newValue) -> {
            synchronized (ledStrip) {
                changeMultipleLEDSegmentState(oldValue, false);
                changeMultipleLEDSegmentState(newValue, true);
                ledStrip.render();
            }
        }));

        onChangeOf(model.isEdgeBlinking).execute((oldValue, newValue) -> {
            synchronized (ledStrip) {
                changeLEDSegmentState(model.blinkingEdge, newValue);
                ledStrip.render();
            }
        });

        onChangeOf(model.isTippOn).execute((oldValue, newValue) -> {
            synchronized (ledStrip) {
                changeLEDSegmentState(model.tippEdge, newValue);
                ledStrip.render();
            }
        });
    }

    private void changeMultipleLEDSegmentState(Segment[] newValue, boolean state) {
        for (var seg : newValue) {
            changeLEDSegmentState(seg, state);
        }
    }

    private void changeLEDSegmentState(Segment seg, boolean state) {
        if (seg == null) {
            return;
        }
        int from = seg.getStartIndex();
        int to = seg.getEndIndex();
        for (var i = from; i <= to; ++i) {
            ledStrip.setPixel(i, state ? seg.getColor() : Color.BLACK);
        }
    }

    /**
     * Configures pins of the MCP23S17 ICs to listen for interrupts and
     * adds a listener to every single one of them that calls
     * handleEdgePressed with the correct chip no. & pin no.
     */
    private void addInterruptsToPinViews(ApplicationController controller) {
        try {
            for (int i = 0; i < chips.size(); i++) {
                var pinViews = chips.get(i).getAllPinsAsPulledUpInterruptInput();
                for (var pinView : pinViews) {
                    addEdgePressListenerToPinView(i, pinView, controller);
                }
            }
        } catch (IOException e) {
            throw new RuntimeException("Error when trying to configure MCP23S17 pins: " + e.getMessage());
        }
    }

    /**
     * given a chip index and a {@link MCP23S17.PinView} object, this method will add a listener to the latter
     * that calls the {@link GamePUI#handleEdgePressed} method with the corresponding {@link Edge} instance.
     *
     * @param indexOfIC the index into the {@link GamePUI#chips} list where the {@link MCP23S17} instance
     *                  that the {@link MCP23S17.PinView} argument belongs to is stored.
     * @param pinView   the {@link MCP23S17.PinView} object the interrupt originated from.
     */
    private void addEdgePressListenerToPinView(int indexOfIC, MCP23S17.PinView pinView,
                                               ApplicationController controller) {
        pinView.addListener((state, pin) -> {
            if (state) {
                handleEdgePressed(lookUpChipAndPinNumberToEdge(indexOfIC, pin.getPinNumber()), controller);
            }
        });
    }

    /**
     * method that gets called every time someone tries to toggle an edge by pushing it down.
     * NOTE: it is only called on release of the edge.
     *
     * @param edge the instance that represents the pressed edge
     */
    private void handleEdgePressed(Edge edge, ApplicationController controller) {
        controller.edgePressed(edge);
        //controller.updateScore();
        logger.info("edge " + edge.getSegmentIndex() + " between " + edge.getFromNodeId() + " & "
            + edge.getToNodeId()
            + " was pressed");
    }

    /**
     * get the spi interface of the MCP23S17 chips
     *
     * @return the pi4j {@link Spi} object
     */
    public Spi getSpiInterface() {
        return spiInterface;
    }

    /**
     * Will set up and initialise the MCP23S17 GPIO-Extension ICs
     *
     * @return two fully configured lists of {@link MCP23S17.PinView} objects.
     * that means 2 * 16 extra GPIO Pins set as input, pulled up and interrupt enabled
     * @throws IOException when the creation of the {@link MCP23S17} objects or
     *                     gathering of the {@link MCP23S17.PinView} objects fail
     */
    private List<MCP23S17> setupGPIOExtensionICs(Context pi4J) {
        var interruptPinConfig =
            DigitalInput.newConfigBuilder(pi4J).id("interrupt0").name("a MCP interrupt").address(22)
                .pull(PullResistance.PULL_UP);

        var interruptPinChip0 = pi4J.create(interruptPinConfig);
        var interruptPinChip1 = pi4J.create(interruptPinConfig.address(23).id("interrupt1"));
        var interruptPinChip2 = pi4J.create(interruptPinConfig.address(24).id("interrupt2"));
        var interruptPinChip3 = pi4J.create(interruptPinConfig.address(25).id("interrupt3"));
        var interruptPinChip4 = pi4J.create(interruptPinConfig.address(27).id("interrupt4"));

        interruptPins = new DigitalInput[] {interruptPinChip0, interruptPinChip1, interruptPinChip2, interruptPinChip3,
            interruptPinChip4};
        List<MCP23S17> interruptChips;
        try {
            interruptChips = MCP23S17.multipleNewOnSameBusWithTiedInterrupts(
                pi4J, SpiBus.BUS_1, interruptPins, 5, true);
        } catch (IOException e) {
            throw new RuntimeException("Fatal error when instantiating MCP23S17 chips: " + e.getMessage());
        }
        spiInterface = interruptChips.get(0).getSpi();
        return interruptChips;
    }

    /**
     * Get the pins to which the chips are connected
     *
     * @return an array of {@link DigitalInput} objects
     */
    public DigitalInput[] getInterruptPins() {
        return interruptPins;
    }

    public void instanceSegments() {
        var records = CSVReader.readCSV();

        int runningTotal = 0;
        var retSegments = new ArrayList<Segment>();
        for (int i = 1; i < records.size() - 1; i++) {
            var record = records.get(i);
            int startIndex = runningTotal;
            runningTotal += Integer.parseInt(record.get(1));
            int endIndex = runningTotal - 1;


            if (record.get(2).equals(hOUSEFLAG)) {
                int segmentId = Integer.parseInt(record.get(0));
                var segment = new Node(segmentId, startIndex, endIndex);
                nodes.add(segment);
                segmentIdLUT.put(segmentId, segment);
            } else {
                int segmentId = Integer.parseInt(record.get(0));
                int chip = Integer.parseInt(record.get(2));
                int pin = Integer.parseInt(record.get(3));
                int cost = Integer.parseInt(record.get(4));
                int fromNode = Integer.parseInt(record.get(5));
                int toNode = Integer.parseInt(record.get(6));
                var segment = new Edge(segmentId, startIndex, endIndex, cost, fromNode, toNode);
                edges.add(segment);

                segmentIdLUT.put(segmentId, segment);

                populateLUT(chip, pin, segment);

            }
        }

        linkNodeReferencesInAllEdges();
    }

    private void linkNodeReferencesInAllEdges() {
        for (var edge : edges) {
            edge.setFromNode((Node) lookUpSegmentIdToSegment(edge.getFromNodeId()));
            edge.setToNode((Node) lookUpSegmentIdToSegment(edge.getToNodeId()));
        }
    }

    private void populateLUT(int chip, int pin, Edge segment) {
        pinToEdgeLUT.putIfAbsent(chip, new HashMap<>());
        pinToEdgeLUT.computeIfPresent(chip, (key, oldValue) -> {
            oldValue.put(pin, segment);
            return oldValue;
        });
    }

    public Edge lookUpChipAndPinNumberToEdge(int chipNo, int pinNo) {
        return pinToEdgeLUT.get(chipNo).get(pinNo);
    }

    public Segment lookUpSegmentIdToSegment(int segmentId) {
        return segmentIdLUT.get(segmentId);
    }

    public Edge lookUpEdge(int fromIndex, int toIndex) {
        return edges.stream().filter(e -> (e.getFromNodeId() == fromIndex && e.getToNodeId() == toIndex)
            || (e.getFromNodeId() == toIndex && e.getToNodeId() == fromIndex)).findFirst().orElse(null);
    }
}
<|MERGE_RESOLUTION|>--- conflicted
+++ resolved
@@ -80,7 +80,6 @@
     }
 
     /**
-<<<<<<< HEAD
      * this is only used to store the model instance to call
      * {@link GamePUI#setupOwnModelToUiBindings(Game)} later, because
      * otherwise it is impossible to mock the LED-strip class.
@@ -89,9 +88,6 @@
      * it cannot be assigned to {@code this.ledstrip} in time before super calls
      * setupModelToUiBindings(). So instead call it later but store the model until then.
      *
-=======
-     * This method binds the model reactively to the ledstrips.
->>>>>>> 8d25c773
      * @param model
      */
     @Override
@@ -99,6 +95,10 @@
         this.modelInstance = model;
     }
 
+    /**
+     * This method binds the model reactively to the ledstrips.
+     * @param model
+     */
     public void setupOwnModelToUiBindings(Game model) {
         onChangeOf(model.activatedEdges).execute(((oldValue, newValue) -> {
             synchronized (ledStrip) {

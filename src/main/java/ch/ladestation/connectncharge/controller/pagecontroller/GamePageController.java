package ch.ladestation.connectncharge.controller.pagecontroller;

import ch.ladestation.connectncharge.controller.ApplicationController;
import ch.ladestation.connectncharge.controller.PageController;
import ch.ladestation.connectncharge.controller.StageHandler;
import ch.ladestation.connectncharge.model.Game;
import ch.ladestation.connectncharge.util.mvcbase.ControllerBase;
import ch.ladestation.connectncharge.util.mvcbase.ViewMixin;
import javafx.animation.Animation;
import javafx.animation.KeyFrame;
import javafx.animation.Timeline;
import javafx.event.ActionEvent;
import javafx.fxml.FXML;
import javafx.fxml.Initializable;
import javafx.scene.control.Button;
import javafx.scene.control.Label;
import javafx.scene.layout.AnchorPane;
import javafx.util.Duration;

import java.io.IOException;
import java.net.URL;
import java.time.LocalTime;
import java.time.format.DateTimeFormatter;
import java.util.List;
import java.util.ResourceBundle;

public class GamePageController implements ViewMixin<Game, ControllerBase<Game>>, Initializable, PageController {

    @FXML
    private AnchorPane endGampePopupPane;
    @FXML
    private AnchorPane hintPopupPane;
    @FXML
    private AnchorPane shadowPane;
    @FXML
    private AnchorPane menuPane;
    @FXML
    private Button addTimeButton;
    @FXML
    private Button stackMenu;
    @FXML
    private Label costs;
    @FXML
    private Label timerLabel;

    private Timeline timeline;
    private int additionalTime = 15;
    private int seconds = 0, minutes = 0;
    private LocalTime startTime = LocalTime.of(0, 0);
    private static LocalTime publicEndTime;

<<<<<<< HEAD
    private ApplicationController controller;

    @FXML
    public void showHomePage(ActionEvent event) throws IOException {
        StageHandler.openStage("/ch/ladestation/connectncharge/homepage.fxml", "/css/style.css");
    }

=======
>>>>>>> 37fe1589
    @Override
    public void initialize(URL location, ResourceBundle resources) {
        startTimer();
        stackMenu.setVisible(true);
        stackMenu.setOpacity(1);
    }

    @FXML
    public void showHomePage(ActionEvent event) throws IOException {
        StageHandler.openStage("/ch/ladestation/connectncharge/homepage.fxml");
    }

    @Override
    public void setController(ApplicationController controller) {
        init(controller);
        this.controller = controller;
    }

    private void startTimer() {
        DateTimeFormatter formatter = DateTimeFormatter.ofPattern("mm:ss");
        timeline = new Timeline(new KeyFrame(Duration.seconds(1), event -> {
            startTime = startTime.plusSeconds(1);

            if (startTime.isAfter(LocalTime.of(0, 59, 59))) {
                timeline.stop();
                endGame();
                startTime = LocalTime.of(1, 0);
                try {
                    StageHandler.openStage("/ch/ladestation/connectncharge/endscreen.fxml");
                } catch (IOException e) {
                    throw new RuntimeException(e);
                }
            }
            if (startTime.equals(LocalTime.of(1, 0))) {
                timerLabel.setText("Zeit: 60:00");

            } else {
                timerLabel.setText("Zeit: " + startTime.format(formatter));
            }
        }));
        timeline.setCycleCount(Animation.INDEFINITE);
        timeline.play();
    }

    @FXML
    private void handleAddTimeButton(ActionEvent event) {
        String tippText;
        if (!startTime.equals(LocalTime.of(1, 0))) {
            LocalTime newTime = startTime.plusSeconds(additionalTime);
            if (newTime.isAfter(LocalTime.of(1, 0))) {
                startTime = LocalTime.of(1, 0);
            } else {
                startTime = newTime;
            }
            timerLabel.setText("Zeit: " + startTime.format(DateTimeFormatter.ofPattern("mm:ss")));
        }
        additionalTime += 15;
        /*seconds = seconds % 60 == 0 ? 0 : seconds + 15;
        minutes += additionalTime % 60 == 0 ? 1 : 0;
        tippText = minutes > 0 ? "Tipp +" + minutes + "min. " + seconds + "sek." : "Tipp +" + seconds + "sek.";*/
        addTimeButton.setText("Tipp +" + String.format("%dm %ds", additionalTime / 60, additionalTime % 60));

        controller.handleTipp();
    }

    @FXML
    private void handleEndGameButton(ActionEvent event) {
        endGampePopupPane.setVisible(true);
        endGampePopupPane.setOpacity(1);
        shadowPane.setVisible(true);
        shadowPane.setOpacity(1);
    }

    @FXML
    private void handleConfirmEndGameButton(ActionEvent event) throws IOException {
        showHomePage(event);
        endGampePopupPane.setVisible(false);
        endGampePopupPane.setOpacity(0);
    }

    @FXML
    private void handleCancelEndGameButton(ActionEvent event) {
        endGampePopupPane.setVisible(false);
        endGampePopupPane.setOpacity(0);
        shadowPane.setVisible(false);
        shadowPane.setOpacity(0);
    }

    @FXML
    private void handleStackMenuClick(ActionEvent event) {
        menuPane.setVisible(true);
        menuPane.setOpacity(1);
        shadowPane.setVisible(true);
        shadowPane.setOpacity(1);
    }

    @FXML
    private void handleHelpButton(ActionEvent event) throws IOException {
        StageHandler.setLastFxmlPath("/ch/ladestation/connectncharge/gamepage.fxml");
        StageHandler.openStage("/ch/ladestation/connectncharge/helppage.fxml");
    }

    @FXML
    private void handleAdminButton(ActionEvent event) throws IOException {
        StageHandler.setLastFxmlPath("/ch/ladestation/connectncharge/gamepage.fxml");
        StageHandler.openStage("/ch/ladestation/connectncharge/adminpage.fxml");
    }

    @FXML
    private void handleShadowAnchorPaneClick(ActionEvent event) {
        endGampePopupPane.setVisible(false);
        endGampePopupPane.setOpacity(0);
        shadowPane.setVisible(false);
        shadowPane.setOpacity(0);
        menuPane.setVisible(false);
        menuPane.setOpacity(0);
    }

    @FXML
    private void handleMenuCloseButton(ActionEvent event) {
        menuPane.setVisible(false);
        menuPane.setOpacity(0);
        shadowPane.setVisible(false);
        shadowPane.setOpacity(0);
    }

    private void saveEndTime() {
        publicEndTime = startTime;
    }

    public static LocalTime getPublicEndTime() {
        return publicEndTime;
    }

    private void endGame() {
        saveEndTime(); // Rufe die saveEndTime-Methode auf
        // endGame() muss noch aufgerufen werden nach dem das Spiel beendet wurde
    }

    @FXML
    public void showCost() {

    }

    public Label getCosts() {
        return costs;
    }

    @Override
    public void setupModelToUiBindings(Game model) {
        onChangeOf(model.currentScore).convertedBy(String::valueOf).update(costs.textProperty());
        onChangeOf(model.isTippOn).execute(((oldValue, newValue) -> {
            addTimeButton.setDisable(newValue);
        }));
    }

    @Override
    public void initializeParts() {
    }

    @Override
    public void layoutParts() {

    }

    @Override
    public List<String> getStylesheets() {
        return null;
    }
}<|MERGE_RESOLUTION|>--- conflicted
+++ resolved
@@ -46,19 +46,15 @@
     private Timeline timeline;
     private int additionalTime = 15;
     private int seconds = 0, minutes = 0;
+
+
+    private static final String FXML_PATH = "/ch/ladestation/connectncharge/helppage.fxml";
+    private static final String CSS_PATH = "/css/style.css";
     private LocalTime startTime = LocalTime.of(0, 0);
     private static LocalTime publicEndTime;
 
-<<<<<<< HEAD
     private ApplicationController controller;
 
-    @FXML
-    public void showHomePage(ActionEvent event) throws IOException {
-        StageHandler.openStage("/ch/ladestation/connectncharge/homepage.fxml", "/css/style.css");
-    }
-
-=======
->>>>>>> 37fe1589
     @Override
     public void initialize(URL location, ResourceBundle resources) {
         startTimer();

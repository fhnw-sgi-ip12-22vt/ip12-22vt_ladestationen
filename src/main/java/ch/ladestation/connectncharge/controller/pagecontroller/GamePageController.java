package ch.ladestation.connectncharge.controller.pagecontroller;

import ch.ladestation.connectncharge.controller.ApplicationController;
import ch.ladestation.connectncharge.controller.PageController;
import ch.ladestation.connectncharge.controller.StageHandler;
import ch.ladestation.connectncharge.model.Game;
import ch.ladestation.connectncharge.util.mvcbase.ControllerBase;
import ch.ladestation.connectncharge.util.mvcbase.ViewMixin;
import javafx.animation.Animation;
import javafx.animation.KeyFrame;
import javafx.animation.Timeline;
import javafx.event.ActionEvent;
import javafx.fxml.FXML;
import javafx.fxml.Initializable;
import javafx.scene.control.Button;
import javafx.scene.control.Label;
import javafx.scene.layout.AnchorPane;
import javafx.util.Duration;

import java.io.IOException;
import java.net.URL;
import java.time.LocalTime;
import java.time.format.DateTimeFormatter;
import java.util.List;
import java.util.ResourceBundle;

public class GamePageController implements ViewMixin<Game, ControllerBase<Game>>, Initializable, PageController {

    @FXML
    private AnchorPane endGampePopupPane;
    @FXML
    private AnchorPane hintPopupPane;
    @FXML
    private AnchorPane shadowPane;
    @FXML
    private AnchorPane menuPane;
    @FXML
    private Button addTimeButton;
    @FXML
    private Button stackMenu;
    @FXML
    private Label costs;
    @FXML
    private Label timerLabel;

    private Timeline timeline;
    private int additionalTime = 15;
    private int seconds = 0, minutes = 0;


    private static final String FXML_PATH = "/ch/ladestation/connectncharge/helppage.fxml";
    private static final String CSS_PATH = "/css/style.css";
    private LocalTime startTime = LocalTime.of(0, 0);
    private LocalTime publicEndTime;

    @FXML
    public void showHomePage(ActionEvent event) throws IOException {
<<<<<<< HEAD
        StageHandler.openStage("/ch/ladestation/connectncharge/homepage.fxml", "/css/style.css");
=======
        StageHandler.openStage("/ch/ladestation/connectncharge/homepage.fxml", "/css/style.css",
                (Stage) ((Node) event.getSource()).getScene().getWindow());
>>>>>>> afedb8dd
    }

    @Override
    public void initialize(URL location, ResourceBundle resources) {
        startTimer();
        stackMenu.setVisible(true);
        stackMenu.setOpacity(1);
    }

    @Override
    public void setController(ApplicationController controller) {
        init(controller);
    }

    private void startTimer() {
        DateTimeFormatter formatter = DateTimeFormatter.ofPattern("mm:ss");
        timeline = new Timeline(new KeyFrame(Duration.seconds(1), event -> {
            startTime = startTime.plusSeconds(1);

            if (startTime.isAfter(LocalTime.of(0, 59, 59))) {
                timeline.stop();
                endGame();
                startTime = LocalTime.of(1, 0);
            }

            if (startTime.equals(LocalTime.of(1, 0))) {
                timerLabel.setText("Zeit: 60:00");
            } else {
                timerLabel.setText("Zeit: " + startTime.format(formatter));
            }
        }));
        timeline.setCycleCount(Animation.INDEFINITE);
        timeline.play();
    }

    @FXML
    private void handleAddTimeButton(ActionEvent event) {
        String tippText;
        if (!startTime.equals(LocalTime.of(1, 0))) {
            LocalTime newTime = startTime.plusSeconds(additionalTime);
            if (newTime.isAfter(LocalTime.of(1, 0))) {
                startTime = LocalTime.of(1, 0);
            } else {
                startTime = newTime;
            }
            timerLabel.setText("Zeit: " + startTime.format(DateTimeFormatter.ofPattern("mm:ss")));
        }
        additionalTime += 15;
        /*seconds = seconds % 60 == 0 ? 0 : seconds + 15;
        minutes += additionalTime % 60 == 0 ? 1 : 0;
        tippText = minutes > 0 ? "Tipp +" + minutes + "min. " + seconds + "sek." : "Tipp +" + seconds + "sek.";*/
        addTimeButton.setText("Tipp +" + additionalTime + "sek.");
    }

    @FXML
    private void handleEndGameButton(ActionEvent event) {
        endGampePopupPane.setVisible(true);
        endGampePopupPane.setOpacity(1);
        shadowPane.setVisible(true);
        shadowPane.setOpacity(1);
    }

    @FXML
    private void handleConfirmEndGameButton(ActionEvent event) throws IOException {
        showHomePage(event);
        endGampePopupPane.setVisible(false);
        endGampePopupPane.setOpacity(0);
    }

    @FXML
    private void handleCancelEndGameButton(ActionEvent event) {
        endGampePopupPane.setVisible(false);
        endGampePopupPane.setOpacity(0);
        shadowPane.setVisible(false);
        shadowPane.setOpacity(0);
    }

    @FXML
    private void handleStackMenuClick(ActionEvent event) {
        menuPane.setVisible(true);
        menuPane.setOpacity(1);
        shadowPane.setVisible(true);
        shadowPane.setOpacity(1);
    }

    @FXML
    private void handleHelpButton(ActionEvent event) throws IOException {
        StageHandler.setLastFxmlPath("/ch/ladestation/connectncharge/gamepage.fxml");
        StageHandler.openStage("/ch/ladestation/connectncharge/helppage.fxml", "/css/style.css");
    }

    @FXML
    private void handleShadowAnchorPaneClick(ActionEvent event) {
        endGampePopupPane.setVisible(false);
        endGampePopupPane.setOpacity(0);
        shadowPane.setVisible(false);
        shadowPane.setOpacity(0);
        menuPane.setVisible(false);
        menuPane.setOpacity(0);
    }

    @FXML
    private void handleMenuCloseButton(ActionEvent event) {
        menuPane.setVisible(false);
        menuPane.setOpacity(0);
        shadowPane.setVisible(false);
        shadowPane.setOpacity(0);
    }

    private void saveEndTime() {
        publicEndTime = startTime;
    }

    private void endGame() {
        saveEndTime(); // Rufe die saveEndTime-Methode auf
        // endGame() muss noch aufgerufen werden nach dem das Spiel beendet wurde
        try {
            StageHandler.openStage("/ch/ladestation/connectncharge/endscreen.fxml", "/css/style.css",
                    (Stage) timerLabel.getScene().getWindow());
        } catch (IOException e) {
            throw new RuntimeException(e);
        }
    }

    @FXML
    public void showCost() {

    }

    public LocalTime getPublicEndTime() {
        return publicEndTime;
    }

    public Label getCosts() {
        return costs;
    }

<<<<<<< HEAD
    @Override
    public void setupModelToUiBindings(Game model) {
        onChangeOf(model.currentScore).convertedBy(String::valueOf).update(costs.textProperty());
    }

    @Override
    public void initializeParts() {
    }

    @Override
    public void layoutParts() {

    }

    @Override
    public List<String> getStylesheets() {
        return null;
=======
    @FXML
    private void handleHelpButton(ActionEvent event) throws IOException {
        StageHandler.setLastFxmlPath("/ch/ladestation/connectncharge/gamepage.fxml");
        StageHandler.openStage("/ch/ladestation/connectncharge/helppage.fxml", "/css/style.css",
                (Stage) ((Node) event.getSource()).getScene().getWindow());
>>>>>>> afedb8dd
    }
}<|MERGE_RESOLUTION|>--- conflicted
+++ resolved
@@ -55,12 +55,7 @@
 
     @FXML
     public void showHomePage(ActionEvent event) throws IOException {
-<<<<<<< HEAD
         StageHandler.openStage("/ch/ladestation/connectncharge/homepage.fxml", "/css/style.css");
-=======
-        StageHandler.openStage("/ch/ladestation/connectncharge/homepage.fxml", "/css/style.css",
-                (Stage) ((Node) event.getSource()).getScene().getWindow());
->>>>>>> afedb8dd
     }
 
     @Override
@@ -178,8 +173,7 @@
         saveEndTime(); // Rufe die saveEndTime-Methode auf
         // endGame() muss noch aufgerufen werden nach dem das Spiel beendet wurde
         try {
-            StageHandler.openStage("/ch/ladestation/connectncharge/endscreen.fxml", "/css/style.css",
-                    (Stage) timerLabel.getScene().getWindow());
+            StageHandler.openStage("/ch/ladestation/connectncharge/endscreen.fxml", "/css/style.css");
         } catch (IOException e) {
             throw new RuntimeException(e);
         }
@@ -198,7 +192,6 @@
         return costs;
     }
 
-<<<<<<< HEAD
     @Override
     public void setupModelToUiBindings(Game model) {
         onChangeOf(model.currentScore).convertedBy(String::valueOf).update(costs.textProperty());
@@ -216,12 +209,5 @@
     @Override
     public List<String> getStylesheets() {
         return null;
-=======
-    @FXML
-    private void handleHelpButton(ActionEvent event) throws IOException {
-        StageHandler.setLastFxmlPath("/ch/ladestation/connectncharge/gamepage.fxml");
-        StageHandler.openStage("/ch/ladestation/connectncharge/helppage.fxml", "/css/style.css",
-                (Stage) ((Node) event.getSource()).getScene().getWindow());
->>>>>>> afedb8dd
     }
 }
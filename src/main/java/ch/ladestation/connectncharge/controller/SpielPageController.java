package ch.ladestation.connectncharge.controller;

import ch.ladestation.connectncharge.AppStarter;
import javafx.animation.Animation;
import javafx.animation.KeyFrame;
import javafx.animation.Timeline;
import javafx.event.ActionEvent;
import javafx.fxml.FXML;
import javafx.fxml.FXMLLoader;
import javafx.fxml.Initializable;
import javafx.scene.Node;
import javafx.scene.Parent;
import javafx.scene.Scene;
import javafx.scene.control.Button;
import javafx.scene.control.Label;
import javafx.scene.layout.AnchorPane;
import javafx.stage.Stage;
import javafx.util.Duration;

import java.io.IOException;
import java.net.URL;
import java.time.LocalTime;
import java.time.format.DateTimeFormatter;
import java.util.ResourceBundle;

public class SpielPageController implements Initializable {

    private LocalTime startTime = LocalTime.of(0, 0);
    private LocalTime publicEndTime;
    @FXML
    private Label timerLabel;
    @FXML
    private Button addTimeButton;
    @FXML
    private Button endGameButton;
    @FXML
    private AnchorPane popupPane; // updated data type to AnchorPane

    @FXML
    private Button stackMenu;

    private Timeline timeline;
    @FXML
    private AnchorPane menuPane;
    @FXML
    private Button menuCloseButton;
    @FXML
    private int additionalTime = 15;

    @FXML
    private Label costs;
    @FXML
    private Parent root;
    @FXML
    private Stage stage;
    @FXML
    private Scene scene;

    @FXML
    public void showHomePage(ActionEvent event) throws IOException {
        root = FXMLLoader.load(AppStarter.class.getResource("/ch/ladestation/connectncharge/homepage.fxml"));
        stage = (Stage) ((Node) event.getSource()).getScene().getWindow();
        scene = new Scene(root);
        scene.getStylesheets().add("/css/style.css");
        stage.setTitle("Connect 'n Charge");
        stage.setMaximized(true);
        stage.setFullScreen(true);
        stage.setResizable(false);
        stage.setScene(scene);
        stage.show();
    }

    @Override
    public void initialize(URL location, ResourceBundle resources) {
        startTimer();
        stackMenu.setVisible(true);
        stackMenu.setOpacity(1);
    }

    private void startTimer() {
        DateTimeFormatter formatter = DateTimeFormatter.ofPattern("mm:ss");
        timeline = new Timeline(new KeyFrame(Duration.seconds(1), event -> {
            startTime = startTime.plusSeconds(1);

            // Überprüfegi, ist die  Zeit gleich oder größer als 1 Stunde ist
            if (startTime.isAfter(LocalTime.of(0, 59, 59))) {
                timeline.stop(); // Stoppe den Timer
                endGame(); // Rufe die endGame-Methode auf, wenn die maximale Zeit erreicht ist
                startTime = LocalTime.of(1, 0); // set time on 1h
            }

            // update
            if (startTime.equals(LocalTime.of(1, 0))) {
                timerLabel.setText("Zeit: 60:00");
            } else {
                timerLabel.setText("Zeit: " + startTime.format(formatter));
            }
        }));
        timeline.setCycleCount(Animation.INDEFINITE);
        timeline.play();
    }

    @FXML
    private void handleAddTimeButton(ActionEvent event) {
<<<<<<< HEAD
        //Add the new time only if the current Time is less 60min.
=======
        // Füge die zusätzliche Zeit nur hinzu, wenn die aktuelle Zeit kleiner als 60
        // Minuten ist
>>>>>>> 62d0a97e
        if (!startTime.equals(LocalTime.of(1, 0))) {
            // check if the 60min is over the limit.
            LocalTime newTime = startTime.plusSeconds(additionalTime);
            if (newTime.isAfter(LocalTime.of(1, 0))) {
                startTime = LocalTime.of(1, 0); // Set the timer at 1 hour.
            } else {
                startTime = newTime;
            }

            timerLabel.setText("Zeit: " + startTime.format(DateTimeFormatter.ofPattern("mm:ss")));
        }

        additionalTime += 15;
        addTimeButton.setText("Tipp +" + additionalTime + "sec");
    }

    @FXML
    private void handleEndGameButton(ActionEvent event) {
        popupPane.setOpacity(1);
        popupPane.setVisible(true);
    }

    @FXML
    private void handleConfirmEndGameButton(ActionEvent event) throws IOException {
        // Stop the game and go to the homepage screen.
        showHomePage(event);
        popupPane.setOpacity(0);
        popupPane.setVisible(false);
    }

    @FXML
    private void handleCancelEndGameButton(ActionEvent event) {
        // close the pop up and let the game still run.
        popupPane.setOpacity(0);
        popupPane.setVisible(false);
    }

    @FXML
    private void handleStackMenuClick(ActionEvent event) {
        menuPane.setVisible(true);
        menuPane.setOpacity(1);
    }

    @FXML
    private void handleMenuCloseButton(ActionEvent event) {
        menuPane.setVisible(false);
        menuPane.setOpacity(0);
    }

    private void saveEndTime() {
        publicEndTime = startTime;
    }

    private void endGame() {
        saveEndTime(); // call saveEndTime method.
        // endGame() have to get called for end the game.
    }

    @FXML
    public void showCost() {

    }

    public LocalTime getPublicEndTime() {
        return publicEndTime;
    }

    public Label getCosts() {
        return costs;
    }
}<|MERGE_RESOLUTION|>--- conflicted
+++ resolved
@@ -102,12 +102,7 @@
 
     @FXML
     private void handleAddTimeButton(ActionEvent event) {
-<<<<<<< HEAD
         //Add the new time only if the current Time is less 60min.
-=======
-        // Füge die zusätzliche Zeit nur hinzu, wenn die aktuelle Zeit kleiner als 60
-        // Minuten ist
->>>>>>> 62d0a97e
         if (!startTime.equals(LocalTime.of(1, 0))) {
             // check if the 60min is over the limit.
             LocalTime newTime = startTime.plusSeconds(additionalTime);

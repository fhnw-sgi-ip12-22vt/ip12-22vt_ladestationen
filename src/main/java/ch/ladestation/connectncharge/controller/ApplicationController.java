package ch.ladestation.connectncharge.controller;

import ch.ladestation.connectncharge.model.game.gamelogic.Edge;
import ch.ladestation.connectncharge.model.game.gamelogic.Game;
import ch.ladestation.connectncharge.model.game.gamelogic.Hint;
import ch.ladestation.connectncharge.model.game.gamelogic.Node;
import ch.ladestation.connectncharge.pui.GamePUI;
import ch.ladestation.connectncharge.services.file.TextFileEditor;
import ch.ladestation.connectncharge.util.mvcbase.ControllerBase;
import com.github.mbelling.ws281x.Color;

import java.io.IOException;
import java.util.*;
import java.util.concurrent.Executors;
import java.util.concurrent.ScheduledExecutorService;
import java.util.concurrent.TimeUnit;
import java.util.logging.Logger;
import java.util.stream.Stream;

public class ApplicationController extends ControllerBase<Game> {
    private static final int MAX_LEVEL = 5;
    private final Logger logger = Logger.getLogger(getClass().getName());
    public boolean firstBootup = true;
    private Map<Integer, List<Object>> levels;
    private int currentLevel = 1;
    private GamePUI gamePUI;
    private boolean isToBeRemoved = false;
    private ScheduledExecutorService blinkingEdgeScheduler;

    public ApplicationController(Game model) {
        super(model);

        model.activatedEdges.onChange((oldValue, newValue) -> {
            if (!model.gameStarted.getValue()) {
                return;
            }

            updateScore(Arrays.stream(newValue).mapToInt(Edge::getCost).sum());
            checkScore(Arrays.stream(newValue).mapToInt(Edge::getCost).sum());

            setValue(model.hasCycle, hasCycle());

        });

        model.hasCycle.onChange((oldValue, newValue) -> {
            if (newValue) {
                addHint(Hint.HINT_CYCLE);
            } else {
                removeHint(Hint.HINT_CYCLE);
            }
        });

        model.gameStarted.onChange(((oldValue, newValue) -> {
            if (oldValue && !newValue && !model.isFinished.getValue()) {
                increaseCurrentLevel();
                loadNextLevel();
                setValue(model.isCountdownFinished, false);
            }
        }));

<<<<<<< HEAD
=======
        model.isTippOn.onChange(((oldValue, newValue) -> {
            if (newValue) {
                addHint(isToBeRemoved ? Hint.HINT_REMOVE_EDGE : Hint.HINT_PICK_EDGE);
            } else if (oldValue) {
                model.tippEdge.setColor(Color.GREEN);
                removeHint(isToBeRemoved ? Hint.HINT_REMOVE_EDGE : Hint.HINT_PICK_EDGE);
            }
        }));

>>>>>>> 8d25c773
        model.isCountdownFinished.onChange((oldValue, newValue) -> {
            if (!oldValue && newValue) {
                instanceTerminals();
                toggleIgnoreInputs();
            }
        });

        model.isFinished.onChange(((oldValue, newValue) -> {
            if (!oldValue && newValue) {
                model.ignoringInputs = true;
            } else if (oldValue && !newValue) {
                model.ignoringInputs = false;
            }
        }));

        model.activeHints.onChange((oldValue, newValue) -> {
            if (!Arrays.stream(model.activeHints.getValues()).toList().isEmpty()) {
                setValue(model.activeHint,
                    Arrays.stream(model.activeHints.getValues()).min(Comparator.comparingInt(Hint::getPriority)).get());
            } else {
                setValue(model.activeHint, Hint.HINT_EMPTY_HINT);
            }
        });
    }

    public static boolean hasCycle(Edge[] edgeArray) {
        // Create an adjacency list to store the nodes and their neighbors
        Map<Node, List<Node>> adjList = new HashMap<>();

        // Create a list of selected edges
        List<Edge> selectedEdges = Arrays.stream(edgeArray).toList();

        // If there are less than 2 selected edges, no cycle can be formed
        if (selectedEdges.size() < 2) {
            return false;
        }

        // Create the adjacency list by adding the nodes and their neighbors from the
        // selected edges
        for (Edge edge : selectedEdges) {
            Node node1 = edge.getFromNode();
            Node node2 = edge.getToNode();
            if (!adjList.containsKey(node1)) {
                adjList.put(node1, new ArrayList<>());
            }
            if (!adjList.containsKey(node2)) {
                adjList.put(node2, new ArrayList<>());
            }
            adjList.get(node1).add(node2);
            adjList.get(node2).add(node1);
        }

        // Create a set to keep track of visited nodes and a map to keep track of their
        // parent node in the DFS tree
        Set<Node> visited = new HashSet<>();
        Map<Node, Node> parent = new HashMap<>();

        // Create a stack to perform depth-first search starting from the first node in
        // the first selected edge
        Stack<Node> stack = new Stack<>();
        Node startNode = selectedEdges.get(0).getFromNode();
        stack.push(startNode);
        parent.put(startNode, null);
        while (!stack.empty()) {
            Node currNode = stack.pop();
            visited.add(currNode);
            List<Node> neighbors = adjList.get(currNode);
            for (Node neighbor : neighbors) {
                // If the neighbor node has not been visited, add it to the stack and set its
                // parent to the current node
                if (!visited.contains(neighbor)) {
                    stack.push(neighbor);
                    parent.put(neighbor, currNode);
                } else if (parent.get(currNode) != neighbor) {
                    return true;
                }
            }
        }

        // No cycle is formed
        return false;
    }

    public void setGPUI(GamePUI gamePUI) {
        this.gamePUI = gamePUI;
    }

    public void loadLevels() {
        try {
            levels = TextFileEditor.readLevels();
        } catch (IOException ioException) {
            throw new RuntimeException("error: levels could not be read!");
        }
    }

    public void loadNextLevel() {
        List<Object> level = levels.get(currentLevel);

        List<List<Integer>> solution = (List<List<Integer>>) level.get(1);

        var solutionEdges =
            solution.stream().map((sol) -> gamePUI.lookUpEdge(sol.get(0), sol.get(1))).toArray(Edge[]::new);
        setSolution(solutionEdges);

        model.blinkingEdge = (Edge) gamePUI.lookUpSegmentIdToSegment(90);
        startBlinkingEdge();

    }

    public void toggleIgnoreInputs() {
        model.ignoringInputs = !model.ignoringInputs;
    }

    private void instanceTerminals() {
        List<Object> level = levels.get(currentLevel);
        List<Integer> terminals = (List<Integer>) level.get(0);
        int[] terms = terminals.stream().mapToInt(j -> j).toArray();
        var terminalNodes =
            terminals.stream().map(gamePUI::lookUpSegmentIdToSegment).map(seg -> (Node) seg).toArray(Node[]::new);
        setTerminals(terminalNodes);
    }

    public void setCountdownFinished() {
        setValue(model.isCountdownFinished, true);
    }

    private void increaseCurrentLevel() {
        if (currentLevel + 1 > MAX_LEVEL) {
            currentLevel = 1;
        } else {
            currentLevel++;
        }
    }

    public void edgePressed(Edge edge) {
        if (!model.gameStarted.getValue()) {
            if (edge == model.blinkingEdge) {
                setValue(model.isEdgeBlinking, false);
                blinkingEdgeScheduler.shutdown();
                setGameStarted(true);
                toggleIgnoreInputs();
            }
            return;
        }
        if (model.ignoringInputs) {
            return;
        }
        if (edge != null && model.isTippOn.getValue()) {
            if (edge.equals(model.tippEdge) && !isToBeRemoved) {
                deactivateEdge(edge);
            }
        }
        removeTippEdge();
        toggleEdge(edge);
    }

    public void setGameStarted(boolean state) {
        setValue(model.gameStarted, state);
    }

    private void toggleEdge(Edge edge) {
        if (edge != null) {
            if (!edge.isOn()) {
                activateEdge(edge);
            } else {
                deactivateEdge(edge);
            }
        }
    }

    private void activateEdge(Edge edge) {
        edge.on();
        Edge[] oldValues = model.activatedEdges.getValues();
        Edge[] newValues = new Edge[oldValues.length + 1];
        System.arraycopy(oldValues, 0, newValues, 0, oldValues.length);
        newValues[newValues.length - 1] = edge;
        setValues(model.activatedEdges, newValues);
    }

    private void deactivateEdge(Edge edge) {
        edge.off();
        Edge[] oldValues = model.activatedEdges.getValues();
        Edge[] newValues = Arrays.stream(oldValues).filter(curr -> curr != edge).toArray(Edge[]::new);
        setValues(model.activatedEdges, newValues);
    }

    private void deactivateAllEdges() {
        setValues(model.activatedEdges, new Edge[0]);
    }

    private void deactivateAllNodes() {
        setValues(model.terminals, new Node[0]);
    }

    public void startBlinkingEdge() {
        blinkingEdgeScheduler = Executors.newScheduledThreadPool(1);
        blinkingEdgeScheduler.scheduleAtFixedRate(() -> toggleValue(model.isEdgeBlinking), 0, 1, TimeUnit.SECONDS);
    }

    public void updateScore(int score) {
        setValue(model.currentScore, score);
    }

    public void checkScore(int score) {
        int solutionScore = Arrays.stream(model.solution.getValues()).mapToInt(Edge::getCost).sum();

        if (allTerminalsConnected()) {
            if (score <= solutionScore) {
                try {
                    finishGame();
                } catch (IOException e) {
                    throw new RuntimeException(e);
                }
            } else {
                addHint(Hint.HINT_SOLUTION_NOT_FOUND);
            }
        } else {
            removeHint(Hint.HINT_SOLUTION_NOT_FOUND);
        }
    }

    private boolean allTerminalsConnected() {
        Set<Node> visitedNodes = new HashSet<>();
        List<Edge> edges = Arrays.asList(model.activatedEdges.getValues());

        if (!edges.isEmpty()) {
            Edge firstEdge = edges.get(0);
            Node startNode = firstEdge.getFromNode();
            if (startNode == null) {
                startNode = firstEdge.getToNode();
            }

            Stack<Node> stack = new Stack<>();
            stack.push(startNode);

            while (!stack.isEmpty()) {
                Node currentNode = stack.pop();
                visitedNodes.add(currentNode);

                boolean allTerminalsConnected = true;
                for (Node terminal : Arrays.asList(model.terminals.getValues())) {
                    if (!visitedNodes.contains(terminal)) {
                        allTerminalsConnected = false;
                        break;
                    }
                }
                if (allTerminalsConnected) {
                    return true;
                }

                for (Edge edge : edges) {
                    if (edge.getFromNode() == currentNode && !visitedNodes.contains(edge.getToNode())) {
                        stack.push(edge.getToNode());
                    } else if (edge.getToNode() == currentNode && !visitedNodes.contains(edge.getFromNode())) {
                        stack.push(edge.getFromNode());
                    }
                }
            }
        }

        return false;
    }

    public void setTerminals(Node[] terms) {
        setValues(model.terminals, terms);
    }

    public void setSolution(Edge[] edges) {
        setValues(model.solution, edges);
    }

    public void handleTipp() {
<<<<<<< HEAD
        computeTippEdge();
        // Todo: HINWEIS
=======
        setTippEdge();
>>>>>>> 8d25c773
    }

    public void computeTippEdge() {
        List<Edge> edgesToSelect;
        List<Edge> edgesToRemove;

        edgesToSelect = Arrays.stream(model.solution.getValues())
            .filter(solEdge -> !Arrays.stream(model.activatedEdges.getValues()).toList().contains(solEdge)).toList();

        edgesToRemove = Arrays.stream(model.activatedEdges.getValues())
            .filter((activatedEdge) -> !Arrays.stream(model.solution.getValues()).toList().contains(activatedEdge))
            .toList();

        Edge tippEdge;

        if (!edgesToSelect.isEmpty()) {
            tippEdge = getRandomEdge(edgesToSelect);
            isToBeRemoved = false;
        } else {
            tippEdge = getRandomEdge(edgesToRemove);
            isToBeRemoved = true;
        }

<<<<<<< HEAD
        setTippEdge(tippEdge);
    }

    public void setTippEdge(Edge edge) {
        model.tippEdge = edge;
        model.tippEdge.setColor(Color.ORANGE);
=======
        tippEdge.setColor(isToBeRemoved ? Color.RED : Color.ORANGE);
        model.tippEdge = tippEdge;

>>>>>>> 8d25c773
        setValue(model.isTippOn, true);
    }

    private Edge getRandomEdge(List<Edge> edges) {
        return edges.stream().skip(new Random().nextInt(edges.size())).findFirst().get();
    }

    public void removeTippEdge() {
        setValue(model.isTippOn, false);
        if (model.tippEdge != null) {
            model.tippEdge.setColor(Color.GREEN);
        }
<<<<<<< HEAD
=======

        // Create a set to keep track of visited nodes and a map to keep track of their
        // parent node in the DFS tree
        Set<Node> visited = new HashSet<>();
        Map<Node, Node> parent = new HashMap<>();

        //get all the edges that haven't been visited yet
        var islands =
            selectedEdges.stream().flatMap(e -> Stream.of(e.getFromNode(), e.getToNode())).distinct().toList();
        while (islands.size() > 0) {
            // Create a stack to perform depth-first search starting from the first node in
            // the first selected edge
            Stack<Node> stack = new Stack<>();
            Node startNode = islands.get(0);
            stack.push(startNode);
            parent.put(startNode, null);
            while (!stack.empty()) {
                Node currNode = stack.pop();
                visited.add(currNode);
                List<Node> neighbors = adjList.get(currNode);
                for (Node neighbor : neighbors) {
                    // If the neighbor node has not been visited, add it to the stack and set its
                    // parent to the current node
                    if (!visited.contains(neighbor)) {
                        stack.push(neighbor);
                        parent.put(neighbor, currNode);
                    } else if (parent.get(currNode) != neighbor) {
                        return true;
                    }
                }
            }
            islands = selectedEdges.stream().flatMap(e -> Stream.of(e.getFromNode(), e.getToNode()))
                .filter(n -> !visited.contains(n)).distinct().toList();
        }

        // No cycle is formed
        return false;
>>>>>>> 8d25c773
    }

    public void finishGame() throws IOException {
        setValue(model.isFinished, true);
    }

    public void playAgain() {
        setValue(model.isFinished, false);
        deactivateAllEdges();
        deactivateAllNodes();
        setGameStarted(false);
    }

    public void quitGame() {
        setValue(model.isFinished, false);
        deactivateAllEdges();
        deactivateAllNodes();
        setValue(model.gameStarted, false);
    }

    public void setEndTime(String endTime) {
        setValue(model.endTime, endTime);
    }

    public void addHint(Hint hint) {
        if (!Arrays.stream(model.activeHints.getValues()).toList().contains(hint)) {
            Hint[] oldValues = model.activeHints.getValues();
            Hint[] newValues = new Hint[oldValues.length + 1];
            System.arraycopy(oldValues, 0, newValues, 0, oldValues.length);
            newValues[newValues.length - 1] = hint;
            setValues(model.activeHints, newValues);
        }
    }

    public void removeHint(Hint hint) {
        if (Arrays.stream(model.activeHints.getValues()).toList().contains(hint)) {
            Hint[] oldValues = model.activeHints.getValues();
            Hint[] newValues = Arrays.stream(oldValues).filter(curr -> curr != hint).toArray(Hint[]::new);
            setValues(model.activeHints, newValues);
        }
    }
}<|MERGE_RESOLUTION|>--- conflicted
+++ resolved
@@ -58,18 +58,14 @@
             }
         }));
 
-<<<<<<< HEAD
-=======
         model.isTippOn.onChange(((oldValue, newValue) -> {
             if (newValue) {
                 addHint(isToBeRemoved ? Hint.HINT_REMOVE_EDGE : Hint.HINT_PICK_EDGE);
             } else if (oldValue) {
-                model.tippEdge.setColor(Color.GREEN);
                 removeHint(isToBeRemoved ? Hint.HINT_REMOVE_EDGE : Hint.HINT_PICK_EDGE);
             }
         }));
 
->>>>>>> 8d25c773
         model.isCountdownFinished.onChange((oldValue, newValue) -> {
             if (!oldValue && newValue) {
                 instanceTerminals();
@@ -342,12 +338,7 @@
     }
 
     public void handleTipp() {
-<<<<<<< HEAD
         computeTippEdge();
-        // Todo: HINWEIS
-=======
-        setTippEdge();
->>>>>>> 8d25c773
     }
 
     public void computeTippEdge() {
@@ -371,18 +362,12 @@
             isToBeRemoved = true;
         }
 
-<<<<<<< HEAD
         setTippEdge(tippEdge);
     }
 
     public void setTippEdge(Edge edge) {
         model.tippEdge = edge;
-        model.tippEdge.setColor(Color.ORANGE);
-=======
-        tippEdge.setColor(isToBeRemoved ? Color.RED : Color.ORANGE);
-        model.tippEdge = tippEdge;
-
->>>>>>> 8d25c773
+        model.tippEdge.setColor(isToBeRemoved ? Color.RED : Color.ORANGE);
         setValue(model.isTippOn, true);
     }
 
@@ -395,46 +380,6 @@
         if (model.tippEdge != null) {
             model.tippEdge.setColor(Color.GREEN);
         }
-<<<<<<< HEAD
-=======
-
-        // Create a set to keep track of visited nodes and a map to keep track of their
-        // parent node in the DFS tree
-        Set<Node> visited = new HashSet<>();
-        Map<Node, Node> parent = new HashMap<>();
-
-        //get all the edges that haven't been visited yet
-        var islands =
-            selectedEdges.stream().flatMap(e -> Stream.of(e.getFromNode(), e.getToNode())).distinct().toList();
-        while (islands.size() > 0) {
-            // Create a stack to perform depth-first search starting from the first node in
-            // the first selected edge
-            Stack<Node> stack = new Stack<>();
-            Node startNode = islands.get(0);
-            stack.push(startNode);
-            parent.put(startNode, null);
-            while (!stack.empty()) {
-                Node currNode = stack.pop();
-                visited.add(currNode);
-                List<Node> neighbors = adjList.get(currNode);
-                for (Node neighbor : neighbors) {
-                    // If the neighbor node has not been visited, add it to the stack and set its
-                    // parent to the current node
-                    if (!visited.contains(neighbor)) {
-                        stack.push(neighbor);
-                        parent.put(neighbor, currNode);
-                    } else if (parent.get(currNode) != neighbor) {
-                        return true;
-                    }
-                }
-            }
-            islands = selectedEdges.stream().flatMap(e -> Stream.of(e.getFromNode(), e.getToNode()))
-                .filter(n -> !visited.contains(n)).distinct().toList();
-        }
-
-        // No cycle is formed
-        return false;
->>>>>>> 8d25c773
     }
 
     public void finishGame() throws IOException {
@@ -452,7 +397,7 @@
         setValue(model.isFinished, false);
         deactivateAllEdges();
         deactivateAllNodes();
-        setValue(model.gameStarted, false);
+        setGameStarted(false);
     }
 
     public void setEndTime(String endTime) {

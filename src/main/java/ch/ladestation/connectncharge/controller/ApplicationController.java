--- conflicted
+++ resolved
@@ -82,12 +82,9 @@
         setSolution(solutionEdges);
 
         deactivateAllEdges();
-<<<<<<< HEAD
         deactivateAllNodes();
-=======
         model.blinkingEdge = (Edge) gamePUI.lookUpSegmentIdToSegment(90);
         startBlinkingEdge();
->>>>>>> 1440fff3
 
     }
 
@@ -256,12 +253,11 @@
         List<Edge> edgesToRemove;
 
         edgesToSelect = Arrays.stream(model.solution.getValues())
-                .filter(solEdge -> !Arrays.stream(model.activatedEdges.getValues())
-                        .toList().contains(solEdge)).toList();
+            .filter(solEdge -> !Arrays.stream(model.activatedEdges.getValues()).toList().contains(solEdge)).toList();
 
         edgesToRemove = Arrays.stream(model.activatedEdges.getValues())
-                .filter((activatedEdge) -> !Arrays.stream(model.solution.getValues())
-                        .toList().contains(activatedEdge)).toList();
+            .filter((activatedEdge) -> !Arrays.stream(model.solution.getValues()).toList().contains(activatedEdge))
+            .toList();
 
         if (!edgesToSelect.isEmpty()) {
             tippEdge = getRandomEdge(edgesToSelect);
@@ -343,7 +339,6 @@
     }
 
     private void saveUserScore() {
-    }
 
     private void finishGame() throws IOException {
         setValue(model.isFinished, true);

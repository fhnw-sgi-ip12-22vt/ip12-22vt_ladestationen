--- conflicted
+++ resolved
@@ -1,6 +1,7 @@
-open module ch.ladestation.connectncharge {
+module ch.ladestation.connectncharge {
     requires javafx.controls;
     requires javafx.fxml;
+    requires javafx.media;
 
     requires org.controlsfx.controls;
     requires org.kordamp.bootstrapfx.core;
@@ -15,29 +16,4 @@
     // Pi4J Modules
     requires com.pi4j.plugin.mock;
     requires com.pi4j.plugin.linuxfs;
-<<<<<<< HEAD
-=======
-    requires javafx.media;
-    uses com.pi4j.extension.Extension;
-    uses com.pi4j.provider.Provider;
-
-    opens ch.ladestation.connectncharge to javafx.fxml;
-    opens ch.ladestation.connectncharge.controller to javafx.fxml;
-
-    exports ch.ladestation.connectncharge;
-    exports ch.ladestation.connectncharge.controller;
-    exports ch.ladestation.connectncharge.pui;
-    //exports ch.ladestation.connectncharge.pui.ws281x;
-    exports com.github.mbelling.ws281x;
-    exports ch.ladestation.connectncharge.controller.pagecontroller;
-    opens ch.ladestation.connectncharge.controller.pagecontroller to javafx.fxml;
-    exports ch.ladestation.connectncharge.controller.pagecontroller.admin;
-    opens ch.ladestation.connectncharge.controller.pagecontroller.admin to javafx.fxml;
-    exports ch.ladestation.connectncharge.controller.pagecontroller.beginning;
-    opens ch.ladestation.connectncharge.controller.pagecontroller.beginning to javafx.fxml;
-    exports ch.ladestation.connectncharge.controller.pagecontroller.middle;
-    opens ch.ladestation.connectncharge.controller.pagecontroller.middle to javafx.fxml;
-    exports ch.ladestation.connectncharge.controller.pagecontroller.end;
-    opens ch.ladestation.connectncharge.controller.pagecontroller.end to javafx.fxml;
->>>>>>> a52a2e70
 }